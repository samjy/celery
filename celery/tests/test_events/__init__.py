--- conflicted
+++ resolved
@@ -148,20 +148,12 @@
             self.assertTrue(consumer.queues)
             self.assertEqual(consumer.callbacks[0], r._receive)
 
-<<<<<<< HEAD
             it = r.itercapture(timeout=0.0001, wakeup=False)
-            self.assertRaises(socket.timeout, it.next)
-            self.assertRaises(socket.timeout,
-                              r.capture, timeout=0.00001)
-=======
             with self.assertRaises(socket.timeout):
                 it.next()
 
             with self.assertRaises(socket.timeout):
                 r.capture(timeout=0.00001)
-        finally:
-            connection.close()
->>>>>>> a86bd1c6
 
     def test_itercapture_limit(self):
         connection = self.app.broker_connection()
