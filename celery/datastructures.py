# -*- coding: utf-8 -*-
"""
    celery.datastructures
    ~~~~~~~~~~~~~~~~~~~~~

    Custom types and data structures.

"""
from __future__ import absolute_import, print_function

import sys
import time

from collections import defaultdict
from functools import partial
from itertools import chain

from billiard.einfo import ExceptionInfo  # noqa
from kombu.utils.limits import TokenBucket  # noqa

from .utils.functional import LRUCache, first, uniq  # noqa


class CycleError(Exception):
    """A cycle was detected in an acyclic graph."""


class DependencyGraph(object):
    """A directed acyclic graph of objects and their dependencies.

    Supports a robust topological sort
    to detect the order in which they must be handled.

    Takes an optional iterator of ``(obj, dependencies)``
    tuples to build the graph from.

    .. warning::

        Does not support cycle detection.

    """

    def __init__(self, it=None):
        self.adjacent = {}
        if it is not None:
            self.update(it)

    def add_arc(self, obj):
        """Add an object to the graph."""
        self.adjacent.setdefault(obj, [])

    def add_edge(self, A, B):
        """Add an edge from object ``A`` to object ``B``
        (``A`` depends on ``B``)."""
        self[A].append(B)

    def topsort(self):
        """Sort the graph topologically.

        :returns: a list of objects in the order
            in which they must be handled.

        """
        graph = DependencyGraph()
        components = self._tarjan72()

        NC = dict((node, component)
                    for component in components
                        for node in component)
        for component in components:
            graph.add_arc(component)
        for node in self:
            node_c = NC[node]
            for successor in self[node]:
                successor_c = NC[successor]
                if node_c != successor_c:
                    graph.add_edge(node_c, successor_c)
        return [t[0] for t in graph._khan62()]

    def valency_of(self, obj):
        """Returns the velency (degree) of a vertex in the graph."""
        try:
            l = [len(self[obj])]
        except KeyError:
            return 0
        for node in self[obj]:
            l.append(self.valency_of(node))
        return sum(l)

    def update(self, it):
        """Update the graph with data from a list
        of ``(obj, dependencies)`` tuples."""
        tups = list(it)
        for obj, _ in tups:
            self.add_arc(obj)
        for obj, deps in tups:
            for dep in deps:
                self.add_edge(obj, dep)

    def edges(self):
        """Returns generator that yields for all edges in the graph."""
        return (obj for obj, adj in self.iteritems() if adj)

    def _khan62(self):
        """Khans simple topological sort algorithm from '62

        See http://en.wikipedia.org/wiki/Topological_sorting

        """
        count = defaultdict(lambda: 0)
        result = []

        for node in self:
            for successor in self[node]:
                count[successor] += 1
        ready = [node for node in self if not count[node]]

        while ready:
            node = ready.pop()
            result.append(node)

            for successor in self[node]:
                count[successor] -= 1
                if count[successor] == 0:
                    ready.append(successor)
        result.reverse()
        return result

    def _tarjan72(self):
        """Tarjan's algorithm to find strongly connected components.

        See http://bit.ly/vIMv3h.

        """
        result, stack, low = [], [], {}

        def visit(node):
            if node in low:
                return
            num = len(low)
            low[node] = num
            stack_pos = len(stack)
            stack.append(node)

            for successor in self[node]:
                visit(successor)
                low[node] = min(low[node], low[successor])

            if num == low[node]:
                component = tuple(stack[stack_pos:])
                stack[stack_pos:] = []
                result.append(component)
                for item in component:
                    low[item] = len(self)

        for node in self:
            visit(node)

        return result

    def to_dot(self, fh, ws=' ' * 4):
        """Convert the graph to DOT format.

        :param fh: A file, or a file-like object to write the graph to.

        """
        P = partial(print, file=fh)
        P('digraph dependencies {')
        for obj, adjacent in self.iteritems():
            if not adjacent:
                P(ws + '"{0}"'.format(obj))
            for req in adjacent:
                P(ws + '"{0}" -> "{1}"'.format(obj, req))
        P('}')

    def __iter__(self):
        return iter(self.adjacent)

    def __getitem__(self, node):
        return self.adjacent[node]

    def __len__(self):
        return len(self.adjacent)

    def __contains__(self, obj):
        return obj in self.adjacent

    def _iterate_items(self):
        return self.adjacent.iteritems()
    items = iteritems = _iterate_items

    def __repr__(self):
        return '\n'.join(self.repr_node(N) for N in self)

    def repr_node(self, obj, level=1, fmt='{0}({1})'):
        output = [fmt.format(obj, self.valency_of(obj))]
        if obj in self:
            for other in self[obj]:
                d = fmt.format(other, self.valency_of(other))
                output.append('     ' * level + d)
                output.extend(self.repr_node(other, level + 1).split('\n')[1:])
        return '\n'.join(output)


class AttributeDictMixin(object):
    """Adds attribute access to mappings.

    `d.key -> d[key]`

    """

    def __getattr__(self, k):
        """`d.key -> d[key]`"""
        try:
            return self[k]
        except KeyError:
            raise AttributeError(
                "{0!r} object has no attribute {1!r}".format(
                    type(self).__name__, k))

    def __setattr__(self, key, value):
        """`d[key] = value -> d.key = value`"""
        self[key] = value


class AttributeDict(dict, AttributeDictMixin):
    """Dict subclass with attribute access."""
    pass


class DictAttribute(object):
    """Dict interface to attributes.

    `obj[k] -> obj.k`

    """

    def __init__(self, obj):
        self.obj = obj

    def get(self, key, default=None):
        try:
            return self[key]
        except KeyError:
            return default

    def setdefault(self, key, default):
        try:
            return self[key]
        except KeyError:
            self[key] = default
            return default

    def __getitem__(self, key):
        try:
            return getattr(self.obj, key)
        except AttributeError:
            raise KeyError(key)

    def __setitem__(self, key, value):
        setattr(self.obj, key, value)

    def __contains__(self, key):
        return hasattr(self.obj, key)

    def _iterate_keys(self):
        return iter(vars(self.obj))
    iterkeys = _iterate_keys

    def __iter__(self):
        return self._iterate_keys()

    def _iterate_items(self):
        return vars(self.obj).iteritems()
    iteritems = _iterate_items

    if sys.version_info[0] == 3:  # pragma: no cover
        items = _iterate_items
        keys = _iterate_keys
    else:

        def keys(self):
            return list(self)

        def items(self):
            return list(self._iterate_items())


class ConfigurationView(AttributeDictMixin):
    """A view over an applications configuration dicts.

    If the key does not exist in ``changes``, the ``defaults`` dict
    is consulted.

    :param changes:  Dict containing changes to the configuration.
    :param defaults: Dict containing the default configuration.

    """
    changes = None
    defaults = None
    _order = None

    def __init__(self, changes, defaults):
        self.__dict__.update(changes=changes, defaults=defaults,
                             _order=[changes] + defaults)

    def add_defaults(self, d):
        self.defaults.insert(0, d)
        self._order.insert(1, d)

    def __getitem__(self, key):
        for d in self._order:
            try:
                return d[key]
            except KeyError:
                pass
        raise KeyError(key)

    def __setitem__(self, key, value):
        self.changes[key] = value

    def first(self, *keys):
        return first(None, (self.get(key) for key in keys))

    def get(self, key, default=None):
        try:
            return self[key]
        except KeyError:
            return default

    def setdefault(self, key, default):
        try:
            return self[key]
        except KeyError:
            self[key] = default
            return default

    def update(self, *args, **kwargs):
        return self.changes.update(*args, **kwargs)

    def __contains__(self, key):
        for d in self._order:
            if key in d:
                return True
        return False

    def __repr__(self):
        return repr(dict(self.iteritems()))

    def __iter__(self):
        return self._iterate_keys()

    def _iter(self, op):
        # defaults must be first in the stream, so values in
        # changes takes precedence.
        return chain(*[op(d) for d in reversed(self._order)])

    def _iterate_keys(self):
        return uniq(self._iter(lambda d: d))
    iterkeys = _iterate_keys

    def _iterate_items(self):
        return ((key, self[key]) for key in self)
    iteritems = _iterate_items

    def _iterate_values(self):
        return (self[key] for key in self)
    itervalues = _iterate_values

    def keys(self):
        return list(self._iterate_keys())

    def items(self):
        return list(self._iterate_items())

    def values(self):
        return list(self._iterate_values())


class LimitedSet(object):
    """Kind-of Set with limitations.

    Good for when you need to test for membership (`a in set`),
    but the list might become to big, so you want to limit it so it doesn't
    consume too much resources.

    :keyword maxlen: Maximum number of members before we start
                     evicting expired members.
    :keyword expires: Time in seconds, before a membership expires.

    """
    __slots__ = ('maxlen', 'expires', '_data', '__len__')

    def __init__(self, maxlen=None, expires=None):
        self.maxlen = maxlen
        self.expires = expires
        self._data = {}
        self.__len__ = self._data.__len__

    def add(self, value):
        """Add a new member."""
        self._expire_item()
        self._data[value] = time.time()

    def clear(self):
        """Remove all members"""
        self._data.clear()

    def pop_value(self, value):
        """Remove membership by finding value."""
        self._data.pop(value, None)

    def _expire_item(self):
        """Hunt down and remove an expired item."""
        while 1:
            if self.maxlen and len(self) >= self.maxlen:
                value, when = self.first
                if not self.expires or time.time() > when + self.expires:
                    try:
                        self.pop_value(value)
                    except TypeError:  # pragma: no cover
                        continue
            break

    def __contains__(self, value):
        return value in self._data

    def update(self, other):
        if isinstance(other, self.__class__):
            self._data.update(other._data)
        else:
            for obj in other:
                self.add(obj)

    def as_dict(self):
        return self._data

    def __iter__(self):
        return iter(self._data)

    def __repr__(self):
<<<<<<< HEAD
        return 'LimitedSet({0!r})'.format(self._data.keys())
=======
        return 'LimitedSet(%r)' % (list(self._data), )
>>>>>>> 603d0b74

    @property
    def chronologically(self):
        return sorted(self._data.items(), key=lambda (value, when): when)

    @property
    def first(self):
        """Get the oldest member."""
        return self.chronologically[0]<|MERGE_RESOLUTION|>--- conflicted
+++ resolved
@@ -439,11 +439,7 @@
         return iter(self._data)
 
     def __repr__(self):
-<<<<<<< HEAD
-        return 'LimitedSet({0!r})'.format(self._data.keys())
-=======
-        return 'LimitedSet(%r)' % (list(self._data), )
->>>>>>> 603d0b74
+        return 'LimitedSet({0!r})'.format(list(self._data))
 
     @property
     def chronologically(self):
