# -*- coding: utf-8 -*-
"""
    celery.app.amqp
    ~~~~~~~~~~~~~~~

    Sending and receiving messages using Kombu.

"""
from __future__ import absolute_import

from datetime import timedelta
from weakref import WeakValueDictionary

from kombu import Connection, Consumer, Exchange, Producer, Queue
from kombu.common import entry_to_queue
from kombu.pools import ProducerPool
from kombu.utils import cached_property, uuid
from kombu.utils.encoding import safe_repr

from celery import signals
from celery.five import items, string_t
from celery.utils.text import indent as textindent

from . import app_or_default
from . import routes as _routes

#: Human readable queue declaration.
QUEUE_FORMAT = """
<<<<<<< HEAD
. {0.name:<16} exchange={0.exchange.name}({0.exchange.type}) \
key={0.routing_key}
=======
.> %(name)s exchange:%(exchange)s(%(exchange_type)s) binding:%(routing_key)s
>>>>>>> 23f4ed62
"""


class Queues(dict):
    """Queue name⇒ declaration mapping.

    :param queues: Initial list/tuple or dict of queues.
    :keyword create_missing: By default any unknown queues will be
                             added automatically, but if disabled
                             the occurrence of unknown queues
                             in `wanted` will raise :exc:`KeyError`.
    :keyword ha_policy: Default HA policy for queues with none set.


    """
    #: If set, this is a subset of queues to consume from.
    #: The rest of the queues are then used for routing only.
    _consume_from = None

    def __init__(self, queues=None, default_exchange=None,
                 create_missing=True, ha_policy=None):
        dict.__init__(self)
        self.aliases = WeakValueDictionary()
        self.default_exchange = default_exchange
        self.create_missing = create_missing
        self.ha_policy = ha_policy
        if isinstance(queues, (tuple, list)):
            queues = dict((q.name, q) for q in queues)
        for name, q in items(queues or {}):
            self.add(q) if isinstance(q, Queue) else self.add_compat(name, **q)

    def __getitem__(self, name):
        try:
            return self.aliases[name]
        except KeyError:
            return dict.__getitem__(self, name)

    def __setitem__(self, name, queue):
        if self.default_exchange and (not queue.exchange or
                                      not queue.exchange.name):
            queue.exchange = self.default_exchange
        dict.__setitem__(self, name, queue)
        if queue.alias:
            self.aliases[queue.alias] = queue

    def __missing__(self, name):
        if self.create_missing:
            return self.add(self.new_missing(name))
        raise KeyError(name)

    def add(self, queue, **kwargs):
        """Add new queue.

        :param queue: Name of the queue.
        :keyword exchange: Name of the exchange.
        :keyword routing_key: Binding key.
        :keyword exchange_type: Type of exchange.
        :keyword \*\*options: Additional declaration options.

        """
        if not isinstance(queue, Queue):
            return self.add_compat(queue, **kwargs)
        if self.ha_policy:
            if queue.queue_arguments is None:
                queue.queue_arguments = {}
            self._set_ha_policy(queue.queue_arguments)
        self[queue.name] = queue
        return queue

    def add_compat(self, name, **options):
        # docs used to use binding_key as routing key
        options.setdefault('routing_key', options.get('binding_key'))
        if options['routing_key'] is None:
            options['routing_key'] = name
        if self.ha_policy is not None:
            self._set_ha_policy(options.setdefault('queue_arguments', {}))
        q = self[name] = entry_to_queue(name, **options)
        return q

    def _set_ha_policy(self, args):
        policy = self.ha_policy
        if isinstance(policy, (list, tuple)):
            return args.update({'x-ha-policy': 'nodes',
                                'x-ha-policy-params': list(policy)})
        args['x-ha-policy'] = policy

    def format(self, indent=0, indent_first=True):
        """Format routing table into string for log dumps."""
        active = self.consume_from
        if not active:
            return ''
        info = [QUEUE_FORMAT.strip().format(q)
                for _, q in sorted(items(active))]
        if indent_first:
            return textindent('\n'.join(info), indent)
        return info[0] + '\n' + textindent('\n'.join(info[1:]), indent)

    def select_add(self, queue, **kwargs):
        """Add new task queue that will be consumed from even when
        a subset has been selected using the :option:`-Q` option."""
        q = self.add(queue, **kwargs)
        if self._consume_from is not None:
            self._consume_from[q.name] = q
        return q

    def select_subset(self, wanted):
        """Sets :attr:`consume_from` by selecting a subset of the
        currently defined queues.

        :param wanted: List of wanted queue names.
        """
        if wanted:
            self._consume_from = dict((name, self[name]) for name in wanted)

    def select_remove(self, queue):
        if self._consume_from is None:
            self.select_subset(k for k in self if k != queue)
        else:
            self._consume_from.pop(queue, None)

    def new_missing(self, name):
        return Queue(name, Exchange(name), name)

    @property
    def consume_from(self):
        if self._consume_from is not None:
            return self._consume_from
        return self


class TaskProducer(Producer):
    app = None
    auto_declare = False
    retry = False
    retry_policy = None
    utc = True
    event_dispatcher = None
    send_sent_event = False

    def __init__(self, channel=None, exchange=None, *args, **kwargs):
        self.retry = kwargs.pop('retry', self.retry)
        self.retry_policy = kwargs.pop('retry_policy',
                                       self.retry_policy or {})
        self.send_sent_event = kwargs.pop('send_sent_event',
                                          self.send_sent_event)
        exchange = exchange or self.exchange
        self.queues = self.app.amqp.queues  # shortcut
        self.default_queue = self.app.amqp.default_queue
        super(TaskProducer, self).__init__(channel, exchange, *args, **kwargs)

    def publish_task(self, task_name, task_args=None, task_kwargs=None,
                     countdown=None, eta=None, task_id=None, group_id=None,
                     taskset_id=None,  # compat alias to group_id
                     expires=None, exchange=None, exchange_type=None,
                     event_dispatcher=None, retry=None, retry_policy=None,
                     queue=None, now=None, retries=0, chord=None,
                     callbacks=None, errbacks=None, routing_key=None,
                     serializer=None, delivery_mode=None, compression=None,
                     reply_to=None, timeout=None, soft_timeout=None,
                     timeouts=None, declare=None, **kwargs):
        """Send task message."""
        retry = self.retry if retry is None else retry

        qname = queue
        if queue is None and exchange is None:
            queue = self.default_queue
        if queue is not None:
            if isinstance(queue, string_t):
                qname, queue = queue, self.queues[queue]
            else:
                qname = queue.name
            exchange = exchange or queue.exchange.name
            routing_key = routing_key or queue.routing_key
        declare = declare or ([queue] if queue else [])

        # merge default and custom policy
        retry = self.retry if retry is None else retry
        _rp = (dict(self.retry_policy, **retry_policy) if retry_policy
               else self.retry_policy)
        task_id = task_id or uuid()
        task_args = task_args or []
        task_kwargs = task_kwargs or {}
        if not isinstance(task_args, (list, tuple)):
            raise ValueError('task args must be a list or tuple')
        if not isinstance(task_kwargs, dict):
            raise ValueError('task kwargs must be a dictionary')
        if countdown:  # Convert countdown to ETA.
            now = now or self.app.now()
            eta = now + timedelta(seconds=countdown)
        if isinstance(expires, (int, float)):
            now = now or self.app.now()
            expires = now + timedelta(seconds=expires)
        eta = eta and eta.isoformat()
        expires = expires and expires.isoformat()

        body = {
            'task': task_name,
            'id': task_id,
            'args': task_args,
            'kwargs': task_kwargs,
            'retries': retries or 0,
            'eta': eta,
            'expires': expires,
            'utc': self.utc,
            'callbacks': callbacks,
            'errbacks': errbacks,
            'reply_to': reply_to,
            'timeouts': timeouts or (timeout, soft_timeout),
            'taskset': group_id or taskset_id,
            'chord': chord,
        }

        self.publish(
            body,
            exchange=exchange, routing_key=routing_key,
            serializer=serializer or self.serializer,
            compression=compression or self.compression,
            retry=retry, retry_policy=_rp,
            delivery_mode=delivery_mode, declare=declare,
            **kwargs
        )

        signals.task_sent.send(sender=task_name, **body)
        if self.send_sent_event:
            evd = event_dispatcher or self.event_dispatcher
            exname = exchange or self.exchange
            if isinstance(exname, Exchange):
                exname = exname.name
            evd.publish(
                'task-sent',
                {
                    'uuid': task_id,
                    'name': task_name,
                    'args': safe_repr(task_args),
                    'kwargs': safe_repr(task_kwargs),
                    'retries': retries,
                    'eta': eta,
                    'expires': expires,
                    'queue': qname,
                    'exchange': exname,
                    'routing_key': routing_key,
                },
                self, retry=retry, retry_policy=retry_policy,
            )
        return task_id
    delay_task = publish_task   # XXX Compat

    @cached_property
    def event_dispatcher(self):
        # We call Dispatcher.publish with a custom producer
        # so don't need the dispatcher to be "enabled".
        return self.app.events.Dispatcher(enabled=False)


class TaskPublisher(TaskProducer):
    """Deprecated version of :class:`TaskProducer`."""

    def __init__(self, channel=None, exchange=None, *args, **kwargs):
        self.app = app_or_default(kwargs.pop('app', self.app))
        self.retry = kwargs.pop('retry', self.retry)
        self.retry_policy = kwargs.pop('retry_policy',
                                       self.retry_policy or {})
        exchange = exchange or self.exchange
        if not isinstance(exchange, Exchange):
            exchange = Exchange(exchange,
                                kwargs.pop('exchange_type', 'direct'))
        self.queues = self.app.amqp.queues  # shortcut
        super(TaskPublisher, self).__init__(channel, exchange, *args, **kwargs)


class TaskConsumer(Consumer):
    app = None

    def __init__(self, channel, queues=None, app=None, accept=None, **kw):
        self.app = app or self.app
        if accept is None:
            accept = self.app.conf.CELERY_ACCEPT_CONTENT
        super(TaskConsumer, self).__init__(
            channel,
<<<<<<< HEAD
            queues or list(self.app.amqp.queues.consume_from.values()), **kw
=======
            queues or self.app.amqp.queues.consume_from.values(),
            accept=accept,
            **kw
>>>>>>> 23f4ed62
        )


class AMQP(object):
    Connection = Connection
    Consumer = Consumer

    #: compat alias to Connection
    BrokerConnection = Connection

    producer_cls = TaskProducer
    consumer_cls = TaskConsumer

    #: Cached and prepared routing table.
    _rtable = None

    #: Underlying producer pool instance automatically
    #: set by the :attr:`producer_pool`.
    _producer_pool = None

    def __init__(self, app):
        self.app = app

    def flush_routes(self):
        self._rtable = _routes.prepare(self.app.conf.CELERY_ROUTES)

    def Queues(self, queues, create_missing=None, ha_policy=None):
        """Create new :class:`Queues` instance, using queue defaults
        from the current configuration."""
        conf = self.app.conf
        if create_missing is None:
            create_missing = conf.CELERY_CREATE_MISSING_QUEUES
        if ha_policy is None:
            ha_policy = conf.CELERY_QUEUE_HA_POLICY
        if not queues and conf.CELERY_DEFAULT_QUEUE:
            queues = (Queue(conf.CELERY_DEFAULT_QUEUE,
                            exchange=self.default_exchange,
                            routing_key=conf.CELERY_DEFAULT_ROUTING_KEY), )
        return Queues(queues, self.default_exchange, create_missing, ha_policy)

    def Router(self, queues=None, create_missing=None):
        """Returns the current task router."""
        return _routes.Router(self.routes, queues or self.queues,
                              self.app.either('CELERY_CREATE_MISSING_QUEUES',
                                              create_missing), app=self.app)

    @cached_property
    def TaskConsumer(self):
        """Return consumer configured to consume from the queues
        we are configured for (``app.amqp.queues.consume_from``)."""
        return self.app.subclass_with_self(self.consumer_cls,
                                           reverse='amqp.TaskConsumer')
    get_task_consumer = TaskConsumer  # XXX compat

    @cached_property
    def TaskProducer(self):
        """Returns publisher used to send tasks.

        You should use `app.send_task` instead.

        """
        conf = self.app.conf
        return self.app.subclass_with_self(
            self.producer_cls,
            reverse='amqp.TaskProducer',
            exchange=self.default_exchange,
            routing_key=conf.CELERY_DEFAULT_ROUTING_KEY,
            serializer=conf.CELERY_TASK_SERIALIZER,
            compression=conf.CELERY_MESSAGE_COMPRESSION,
            retry=conf.CELERY_TASK_PUBLISH_RETRY,
            retry_policy=conf.CELERY_TASK_PUBLISH_RETRY_POLICY,
            send_sent_event=conf.CELERY_SEND_TASK_SENT_EVENT,
            utc=conf.CELERY_ENABLE_UTC,
        )
    TaskPublisher = TaskProducer  # compat

    @cached_property
    def default_queue(self):
        return self.queues[self.app.conf.CELERY_DEFAULT_QUEUE]

    @cached_property
    def queues(self):
        """Queue name⇒ declaration mapping."""
        return self.Queues(self.app.conf.CELERY_QUEUES)

    @queues.setter  # noqa
    def queues(self, queues):
        return self.Queues(queues)

    @property
    def routes(self):
        if self._rtable is None:
            self.flush_routes()
        return self._rtable

    @cached_property
    def router(self):
        return self.Router()

    @property
    def producer_pool(self):
        if self._producer_pool is None:
            self._producer_pool = ProducerPool(
                self.app.pool,
                limit=self.app.pool.limit,
                Producer=self.TaskProducer,
            )
        return self._producer_pool
    publisher_pool = producer_pool  # compat alias

    @cached_property
    def default_exchange(self):
        return Exchange(self.app.conf.CELERY_DEFAULT_EXCHANGE,
                        self.app.conf.CELERY_DEFAULT_EXCHANGE_TYPE)<|MERGE_RESOLUTION|>--- conflicted
+++ resolved
@@ -26,12 +26,8 @@
 
 #: Human readable queue declaration.
 QUEUE_FORMAT = """
-<<<<<<< HEAD
-. {0.name:<16} exchange={0.exchange.name}({0.exchange.type}) \
+.> {0.name:<16} exchange={0.exchange.name}({0.exchange.type}) \
 key={0.routing_key}
-=======
-.> %(name)s exchange:%(exchange)s(%(exchange_type)s) binding:%(routing_key)s
->>>>>>> 23f4ed62
 """
 
 
@@ -311,13 +307,9 @@
             accept = self.app.conf.CELERY_ACCEPT_CONTENT
         super(TaskConsumer, self).__init__(
             channel,
-<<<<<<< HEAD
-            queues or list(self.app.amqp.queues.consume_from.values()), **kw
-=======
-            queues or self.app.amqp.queues.consume_from.values(),
+            queues or list(self.app.amqp.queues.consume_from.values()),
             accept=accept,
             **kw
->>>>>>> 23f4ed62
         )
 
 
