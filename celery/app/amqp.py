--- conflicted
+++ resolved
@@ -157,14 +157,9 @@
         return Exchange(exchange, type=exchange_type)
     return exchange
 
-<<<<<<< HEAD
 
 class TaskProducer(Producer):
-    auto_declare = True
-=======
-class TaskPublisher(messaging.Publisher):
     auto_declare = False
->>>>>>> 6bde4b9e
     retry = False
     retry_policy = None
 
@@ -173,47 +168,14 @@
         self.retry = kwargs.pop("retry", self.retry)
         self.retry_policy = kwargs.pop("retry_policy",
                                         self.retry_policy or {})
-<<<<<<< HEAD
         kwargs["exchange"] = maybe_exchange(kwargs.get("exchange"),
                                             kwargs.get("exchange_type"))
-        super(TaskProducer, self).__init__(connection.default_channel,
+        self.utc = kwargs.pop("enable_utc", False)
+        super(TaskProducer, self).__init__(connection,
                                            *args, **kwargs)
 
     def declare(self):
         maybe_declare(self.exchange, self.channel)
-=======
-        self.utc = kwargs.pop("enable_utc", False)
-        super(TaskPublisher, self).__init__(*args, **kwargs)
-
-    def declare(self):
-        if self.exchange.name and \
-                self.exchange.name not in _exchanges_declared:
-            super(TaskPublisher, self).declare()
-            _exchanges_declared.add(self.exchange.name)
-
-    def _declare_queue(self, name, retry=False, retry_policy={}):
-        options = self.app.amqp.queues[name]
-        queue = messaging.entry_to_queue(name, **options)(self.channel)
-        if retry:
-            self.connection.ensure(queue, queue.declare, **retry_policy)()
-        else:
-            queue.declare()
-        return queue
-
-    def _declare_exchange(self, name, type, retry=False, retry_policy={}):
-        ex = Exchange(name, type=type, durable=self.durable,
-                      auto_delete=self.auto_delete)(self.channel)
-        if retry:
-            return self.connection.ensure(ex, ex.declare, **retry_policy)
-        return ex.declare()
-
-    def delay_task(self, task_name, task_args=None, task_kwargs=None,
-            countdown=None, eta=None, task_id=None, taskset_id=None,
-            expires=None, exchange=None, exchange_type=None,
-            event_dispatcher=None, retry=None, retry_policy=None,
-            queue=None, now=None, retries=0, chord=None, **kwargs):
-        """Send task message."""
->>>>>>> 6bde4b9e
 
     def _send_task(self, body, exchange=None, exchange_type=None,
             retry=None, retry_policy=None, queue=None, **options):
@@ -263,28 +225,14 @@
                 "retries": retries or 0,
                 "eta": eta,
                 "expires": expires,
-<<<<<<< HEAD
-                "tz": TZ_UTC,
+                "utc": self.utc,
                 "taskset": taskset_id,
                 "chord": chord}
 
         self._send_task(body, **options)
 
         signals.task_sent.send(sender=name, **body)
-=======
-                "utc": self.utc}
-        if taskset_id:
-            body["taskset"] = taskset_id
-        if chord:
-            body["chord"] = chord
-
-        do_retry = retry if retry is not None else self.retry
-        send = self.send
-        if do_retry:
-            send = connection.ensure(self, self.send, **_retry_policy)
-        send(body, exchange=exchange, **extract_msg_options(kwargs))
-        signals.task_sent.send(sender=task_name, **body)
->>>>>>> 6bde4b9e
+
         if event_dispatcher:
             event_dispatcher.send("task-sent",
                             uuid=task_id, name=name,
@@ -376,25 +324,13 @@
 
         """
         conf = self.app.conf
-<<<<<<< HEAD
         defaults = {"serializer": conf.CELERY_TASK_SERIALIZER,
-                    "retry": conf.CELERY_TASK_PUBLISH_RETRY,
-                    "retry_policy": conf.CELERY_TASK_PUBLISH_RETRY_POLICY,
-                    "app": self}
-        return TaskProducer(*args, **self.app.merge(defaults, kwargs))
-=======
-        _, default_queue = self.get_default_queue()
-        defaults = {"exchange": default_queue["exchange"],
-                    "exchange_type": default_queue["exchange_type"],
-                    "routing_key": conf.CELERY_DEFAULT_ROUTING_KEY,
-                    "serializer": conf.CELERY_TASK_SERIALIZER,
                     "compression": conf.CELERY_MESSAGE_COMPRESSION,
                     "retry": conf.CELERY_TASK_PUBLISH_RETRY,
                     "retry_policy": conf.CELERY_TASK_PUBLISH_RETRY_POLICY,
-                    "enable_utc": conf.CELERY_ENABLE_UTC,
+                    "enable_utc": True,
                     "app": self.app}
         return TaskPublisher(*args, **self.app.merge(defaults, kwargs))
->>>>>>> 6bde4b9e
 
     def get_task_consumer(self, connection, queues=None, **kwargs):
         """Return consumer configured to consume from all active queues."""
