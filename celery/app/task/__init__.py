# -*- coding: utf-8 -*-
"""
    celery.app.task
    ~~~~~~~~~~~~~~~

    Tasks Implementation.

    :copyright: (c) 2009 - 2012 by Ask Solem.
    :license: BSD, see LICENSE for more details.

"""

from __future__ import absolute_import
from __future__ import with_statement

import sys
import threading

<<<<<<< HEAD
from ... import current_app
from ...datastructures import ExceptionInfo
from ...exceptions import MaxRetriesExceededError, RetryTaskError
from ...execute.trace import TaskTrace
from ...result import EagerResult
from ...utils import mattrgetter, uuid
=======
from ... import states
from ...datastructures import ExceptionInfo
from ...exceptions import MaxRetriesExceededError, RetryTaskError
from ...execute.trace import eager_trace_task
from ...registry import tasks, _unpickle_task
from ...result import EagerResult
from ...utils import (fun_takes_kwargs, instantiate,
                      mattrgetter, uuid, maybe_reraise)
>>>>>>> 6bde4b9e
from ...utils.mail import ErrorMail

from ..registry import _unpickle_task

extract_exec_options = mattrgetter("queue", "routing_key",
                                   "exchange", "immediate",
                                   "mandatory", "priority",
                                   "serializer", "delivery_mode",
                                   "compression", "expires")


class Context(threading.local):
    # Default context
    logfile = None
    loglevel = None
    hostname = None
    id = None
    args = None
    kwargs = None
    retries = 0
    is_eager = False
    delivery_info = None
    taskset = None
    chord = None
    called_directly = True

    def update(self, d, **kwargs):
        self.__dict__.update(d, **kwargs)

    def clear(self):
        self.__dict__.clear()

    def get(self, key, default=None):
        try:
            return getattr(self, key)
        except AttributeError:
            return default

    def __repr__(self):
        return "<Context: %r>" % (vars(self, ))


class TaskType(type):
    """Meta class for tasks.

    Automatically registers the task in the task registry, except
    if the `abstract` attribute is set.

    If no `name` attribute is provided, then no name is automatically
    set to the name of the module it was defined in, and the class name.

    """

    def __new__(cls, name, bases, attrs):
        new = super(TaskType, cls).__new__
        app = attrs.get("app") or current_app
        task_module = attrs.get("__module__") or "__main__"

        if "__call__" in attrs:
            # see note about __call__ below.
            attrs["__defines_call__"] = True

        # - Abstract class: abstract attribute should not be inherited.
        if attrs.pop("abstract", None) or not attrs.get("autoregister", True):
            return new(cls, name, bases, attrs)

        # - Automatically generate missing/empty name.
        autoname = False
        if not attrs.get("name"):
            try:
                module_name = sys.modules[task_module].__name__
            except KeyError:  # pragma: no cover
                # Fix for manage.py shell_plus (Issue #366).
                module_name = task_module
            attrs["name"] = '.'.join([module_name, name])
            autoname = True

        # - Automatically generate __call__.
        # If this or none of its bases define __call__, we simply
        # alias it to the ``run`` method, as
        # this means we can skip a stacktrace frame :)
        if not (attrs.get("__call__")
                or any(getattr(b, "__defines_call__", False) for b in bases)):
            try:
                attrs["__call__"] = attrs["run"]
            except KeyError:

                # the class does not yet define run,
                # so we can't optimize this case.
                def __call__(self, *args, **kwargs):
                    return self.run(*args, **kwargs)
                attrs["__call__"] = __call__

        # - Create and register class.
        # Because of the way import happens (recursively)
        # we may or may not be the first time the task tries to register
        # with the framework.  There should only be one class for each task
        # name, so we always return the registered version.
        tasks = app._tasks
        task_name = attrs["name"]
        if task_name not in tasks:
            task_cls = new(cls, name, bases, attrs)
            if autoname and task_module == "__main__" and task_cls.app.main:
                task_name = task_cls.name = '.'.join([task_cls.app.main, name])
            tasks.register(task_cls)
        task = tasks[task_name].__class__

        # decorate with annotations from config.
<<<<<<< HEAD
        app.annotate_task(task)
=======
        task.app.annotate_task(task)
>>>>>>> 6bde4b9e
        return task

    def __repr__(cls):
        return "<class Task of %s>" % (cls.app, )


class BaseTask(object):
    """Task base class.

    When called tasks apply the :meth:`run` method.  This method must
    be defined by all tasks (that is unless the :meth:`__call__` method
    is overridden).

    """
    __metaclass__ = TaskType
    __tracer__ = None

    ErrorMail = ErrorMail
    MaxRetriesExceededError = MaxRetriesExceededError

    #: The application instance associated with this task class.
    app = None

    #: Name of the task.
    name = None

    #: If :const:`True` the task is an abstract base class.
    abstract = True

    #: Request context (set when task is applied).
    request = Context()

    #: Destination queue.  The queue needs to exist
    #: in :setting:`CELERY_QUEUES`.  The `routing_key`, `exchange` and
    #: `exchange_type` attributes will be ignored if this is set.
    queue = None

    #: Overrides the apps default `routing_key` for this task.
    routing_key = None

    #: Overrides the apps default `exchange` for this task.
    exchange = None

    #: Overrides the apps default exchange type for this task.
    exchange_type = None

    #: Override the apps default delivery mode for this task.  Default is
    #: `"persistent"`, but you can change this to `"transient"`, which means
    #: messages will be lost if the broker is restarted.  Consult your broker
    #: manual for any additional delivery modes.
    delivery_mode = None

    #: Mandatory message routing.
    mandatory = False

    #: Request immediate delivery.
    immediate = False

    #: Default message priority.  A number between 0 to 9, where 0 is the
    #: highest.  Note that RabbitMQ does not support priorities.
    priority = None

    #: Maximum number of retries before giving up.  If set to :const:`None`,
    #: it will **never** stop retrying.
    max_retries = 3

    #: Default time in seconds before a retry of the task should be
    #: executed.  3 minutes by default.
    default_retry_delay = 3 * 60

    #: Rate limit for this task type.  Examples: :const:`None` (no rate
    #: limit), `"100/s"` (hundred tasks a second), `"100/m"` (hundred tasks
    #: a minute),`"100/h"` (hundred tasks an hour)
    rate_limit = None

    #: If enabled the worker will not store task state and return values
    #: for this task.  Defaults to the :setting:`CELERY_IGNORE_RESULT`
    #: setting.
    ignore_result = False

    #: When enabled errors will be stored even if the task is otherwise
    #: configured to ignore results.
    store_errors_even_if_ignored = False

    #: If enabled an email will be sent to :setting:`ADMINS` whenever a task
    #: of this type fails.
    send_error_emails = False
    disable_error_emails = False                            # FIXME

    #: The name of a serializer that are registered with
    #: :mod:`kombu.serialization.registry`.  Default is `"pickle"`.
    serializer = "pickle"

    #: Hard time limit.
    #: Defaults to the :setting:`CELERY_TASK_TIME_LIMIT` setting.
    time_limit = None

    #: Soft time limit.
    #: Defaults to the :setting:`CELERY_TASK_SOFT_TIME_LIMIT` setting.
    soft_time_limit = None

    #: The result store backend used for this task.
    backend = None

    #: If disabled this task won't be registered automatically.
    autoregister = True

    #: If enabled the task will report its status as "started" when the task
    #: is executed by a worker.  Disabled by default as the normal behaviour
    #: is to not report that level of granularity.  Tasks are either pending,
    #: finished, or waiting to be retried.
    #:
    #: Having a "started" status can be useful for when there are long
    #: running tasks and there is a need to report which task is currently
    #: running.
    #:
    #: The application default can be overridden using the
    #: :setting:`CELERY_TRACK_STARTED` setting.
    track_started = False

    #: When enabled messages for this task will be acknowledged **after**
    #: the task has been executed, and not *just before* which is the
    #: default behavior.
    #:
    #: Please note that this means the task may be executed twice if the
    #: worker crashes mid execution (which may be acceptable for some
    #: applications).
    #:
    #: The application default can be overridden with the
    #: :setting:`CELERY_ACKS_LATE` setting.
    acks_late = False

    #: Default task expiry time.
    expires = None

<<<<<<< HEAD
    def __call__(self, *args, **kwargs):
        return self.run(*args, **kwargs)
=======
    #: The type of task *(no longer used)*.
    type = "regular"

    #: Execution strategy used, or the qualified name of one.
    Strategy = "celery.worker.strategy:default"
>>>>>>> 6bde4b9e

    def __reduce__(self):
        return (_unpickle_task, (self.name, ), None)

    def run(self, *args, **kwargs):
        """The body of the task executed by workers."""
        raise NotImplementedError("Tasks must define the run method.")

    def start_strategy(self, app, consumer):
        return instantiate(self.Strategy, self, app, consumer)

    @classmethod
    def get_logger(self, loglevel=None, logfile=None, propagate=False,
            **kwargs):
        """Get task-aware logger object."""
        return self.app.log.setup_task_logger(
            loglevel=self.request.loglevel if loglevel is None else loglevel,
            logfile=self.request.logfile if logfile is None else logfile,
            propagate=propagate, task_name=self.name, task_id=self.request.id)

    @classmethod
    def establish_connection(self, *args, **kwargs):
        """Establish a connection to the message broker."""
        return self.app.broker_connection(*args, **kwargs)

    @classmethod
    def get_producer(self, connection=None, exchange=None,
            exchange_type=None, **options):
        """Get a celery task message producer.

        :rtype :class:`~celery.app.amqp.TaskProducer`:

        .. warning::

            If you don't specify a connection, one will automatically
            be established for you, in that case you need to close this
            connection after use::

                >>> producer = self.get_producer()
                >>> # ... do something with producer
                >>> producer.connection.close()

            or used as a context::

                >>> with self.get_producer() as producer:
                ...     # ... do something with producer
                ...     producer.connection.close()

        """
        connection = self.establish_connection(connection)
        return self.app.amqp.TaskProducer(connection, **options)
    get_publisher = get_producer

    @classmethod
    def get_queue(self, queue=None, **options):
        amqp = self.app.amqp
        options.setdefault("queue", queue or self.queue)
        dest = amqp.router.route(options, self.name, (), {})
        return amqp.queues[dest["queue"]]

    @classmethod
    def get_consumer(self, connection=None, queue=None, **kwargs):
        """Get message consumer.

        :rtype :class:`kombu.messaging.Consumer`:

        .. warning::

            If you don't specify a connection, one will automatically
            be established for you, in that case you need to close this
            connection after use::

                >>> consumer = self.get_consumer()
                >>> # do something with consumer
                >>> consumer.close()
                >>> consumer.connection.close()

        """
        queue = self.get_queue(queue)
        connection = self.establish_connection(connection)
        return self.app.amqp.Consumer(connection, queues=[queue], **kwargs)

    @classmethod
    def delay(self, *args, **kwargs):
        """Star argument version of :meth:`apply_async`.

        Does not support the extra options enabled by :meth:`apply_async`.

        :param \*args: positional arguments passed on to the task.
        :param \*\*kwargs: keyword arguments passed on to the task.

        :returns :class:`celery.result.AsyncResult`:

        """
        return self.apply_async(args, kwargs)

    @classmethod
<<<<<<< HEAD
    def apply_async(self, args=None, kwargs=None, countdown=None,
            eta=None, task_id=None, producer=None, connection=None,
            router=None, expires=None, **options):
=======
    def apply_async(self, args=None, kwargs=None,
            task_id=None, publisher=None, connection=None,
            router=None, queues=None, **options):
>>>>>>> 6bde4b9e
        """Apply tasks asynchronously by sending a message.

        :keyword args: The positional arguments to pass on to the
                       task (a :class:`list` or :class:`tuple`).

        :keyword kwargs: The keyword arguments to pass on to the
                         task (a :class:`dict`)

        :keyword countdown: Number of seconds into the future that the
                            task should execute. Defaults to immediate
                            execution (do not confuse with the
                            `immediate` flag, as they are unrelated).

        :keyword eta: A :class:`~datetime.datetime` object describing
                      the absolute time and date of when the task should
                      be executed.  May not be specified if `countdown`
                      is also supplied.  (Do not confuse this with the
                      `immediate` flag, as they are unrelated).

        :keyword expires: Either a :class:`int`, describing the number of
                          seconds, or a :class:`~datetime.datetime` object
                          that describes the absolute time and date of when
                          the task should expire.  The task will not be
                          executed after the expiration time.

        :keyword connection: Re-use existing broker connection instead
                             of establishing a new one.

        :keyword retry: If enabled sending of the task message will be retried
                        in the event of connection loss or failure.  Default
                        is taken from the :setting:`CELERY_TASK_PUBLISH_RETRY`
                        setting.  Note you need to handle the
                        producer/connection manually for this to work.

        :keyword retry_policy:  Override the retry policy used.  See the
                                :setting:`CELERY_TASK_PUBLISH_RETRY` setting.

        :keyword routing_key: The routing key used to route the task to a
                              worker server.  Defaults to the
                              :attr:`routing_key` attribute.

        :keyword exchange: The named exchange to send the task to.
                           Defaults to the :attr:`exchange` attribute.

        :keyword exchange_type: The exchange type to initialize the exchange
                                if not already declared.  Defaults to the
                                :attr:`exchange_type` attribute.

        :keyword immediate: Request immediate delivery.  Will raise an
                            exception if the task cannot be routed to a worker
                            immediately.  (Do not confuse this parameter with
                            the `countdown` and `eta` settings, as they are
                            unrelated).  Defaults to the :attr:`immediate`
                            attribute.

        :keyword mandatory: Mandatory routing. Raises an exception if
                            there's no running workers able to take on this
                            task.  Defaults to the :attr:`mandatory`
                            attribute.

        :keyword priority: The task priority, a number between 0 and 9.
                           Defaults to the :attr:`priority` attribute.

        :keyword serializer: A string identifying the default
                             serialization method to use.  Can be `pickle`,
                             `json`, `yaml`, `msgpack` or any custom
                             serialization method that has been registered
                             with :mod:`kombu.serialization.registry`.
                             Defaults to the :attr:`serializer` attribute.

        :keyword compression: A string identifying the compression method
                              to use.  Can be one of ``zlib``, ``bzip2``,
                              or any custom compression methods registered with
                              :func:`kombu.compression.register`. Defaults to
                              the :setting:`CELERY_MESSAGE_COMPRESSION`
                              setting.

        .. note::
            If the :setting:`CELERY_ALWAYS_EAGER` setting is set, it will
            be replaced by a local :func:`apply` call instead.

        """
        app = self.app
        conf = app.conf
        router = router or app.amqp.router

        # XXX to deprecate
        publisher = options.pop("publisher", None)
        producer = producer or publisher

        if conf.CELERY_ALWAYS_EAGER:
            return self.apply(args, kwargs, task_id=task_id, **options)
        options = dict(extract_exec_options(self), **options)
        options = router.route(options, self.name, args, kwargs)

<<<<<<< HEAD
        with app.acquire_producer(connection, producer, block=True) as prod:
            evd = None
            if conf.CELERY_SEND_TASK_SENT_EVENT:
                evd = app.events.Dispatcher(channel=prod.channel,
                                            buffer_while_offline=False)
            task_id = prod.send_task(self.name, args, kwargs,
                                     task_id=task_id,
                                     countdown=countdown,
                                     eta=eta, expires=expires,
                                     event_dispatcher=evd,
                                     **options)
            return self.AsyncResult(task_id)
=======
        publish = publisher or self.app.amqp.publisher_pool.acquire(block=True)
        evd = None
        if conf.CELERY_SEND_TASK_SENT_EVENT:
            evd = self.app.events.Dispatcher(channel=publish.channel,
                                             buffer_while_offline=False)

        try:
            task_id = publish.delay_task(self.name, args, kwargs,
                                         task_id=task_id,
                                         event_dispatcher=evd,
                                         **options)
        finally:
            if not publisher:
                publish.release()

        return self.AsyncResult(task_id)
>>>>>>> 6bde4b9e

    @classmethod
    def retry(self, args=None, kwargs=None, exc=None, throw=True,
            eta=None, countdown=None, max_retries=None, **options):
        """Retry the task.

        :param args: Positional arguments to retry with.
        :param kwargs: Keyword arguments to retry with.
        :keyword exc: Optional exception to raise instead of
                      :exc:`~celery.exceptions.MaxRetriesExceededError`
                      when the max restart limit has been exceeded.
        :keyword countdown: Time in seconds to delay the retry for.
        :keyword eta: Explicit time and date to run the retry at
                      (must be a :class:`~datetime.datetime` instance).
        :keyword max_retries: If set, overrides the default retry limit.
        :keyword \*\*options: Any extra options to pass on to
                              meth:`apply_async`.
        :keyword throw: If this is :const:`False`, do not raise the
                        :exc:`~celery.exceptions.RetryTaskError` exception,
                        that tells the worker to mark the task as being
                        retried.  Note that this means the task will be
                        marked as failed if the task raises an exception,
                        or successful if it returns.

        :raises celery.exceptions.RetryTaskError: To tell the worker that
            the task has been re-sent for retry. This always happens,
            unless the `throw` keyword argument has been explicitly set
            to :const:`False`, and is considered normal operation.

        **Example**

        .. code-block:: python

            >>> @task
            >>> def tweet(auth, message):
            ...     twitter = Twitter(oauth=auth)
            ...     try:
            ...         twitter.post_status_update(message)
            ...     except twitter.FailWhale, exc:
            ...         # Retry in 5 minutes.
            ...         return tweet.retry(countdown=60 * 5, exc=exc)

        Although the task will never return above as `retry` raises an
        exception to notify the worker, we use `return` in front of the retry
        to convey that the rest of the block will not be executed.

        """
        request = self.request
        max_retries = self.max_retries if max_retries is None else max_retries
        args = request.args if args is None else args
        kwargs = request.kwargs if kwargs is None else kwargs
        delivery_info = request.delivery_info

        # Not in worker or emulated by (apply/always_eager),
        # so just raise the original exception.
        if request.called_directly:
            maybe_reraise()
            raise exc or RetryTaskError("Task can be retried", None)

        if delivery_info:
            options.setdefault("exchange", delivery_info.get("exchange"))
            options.setdefault("routing_key", delivery_info.get("routing_key"))

        if not eta and countdown is None:
            countdown = self.default_retry_delay

        options.update({"retries": request.retries + 1,
                        "task_id": request.id,
                        "countdown": countdown,
                        "eta": eta})

        if max_retries is not None and options["retries"] > max_retries:
            if exc:
                maybe_reraise()
            raise self.MaxRetriesExceededError(
                    "Can't retry %s[%s] args:%s kwargs:%s" % (
                        self.name, options["task_id"], args, kwargs))

        # If task was executed eagerly using apply(),
        # then the retry must also be executed eagerly.
        if request.is_eager:
            return self.apply(args=args, kwargs=kwargs, **options).get()

        self.apply_async(args=args, kwargs=kwargs, **options)
        if throw:
            raise RetryTaskError(
                eta and "Retry at %s" % (eta, )
                     or "Retry in %s secs." % (countdown, ), exc)

    @classmethod
    def apply(self, args=None, kwargs=None, **options):
        """Execute this task locally, by blocking until the task returns.

        :param args: positional arguments passed on to the task.
        :param kwargs: keyword arguments passed on to the task.
        :keyword throw: Re-raise task exceptions.  Defaults to
                        the :setting:`CELERY_EAGER_PROPAGATES_EXCEPTIONS`
                        setting.

        :rtype :class:`celery.result.EagerResult`:

        """
        args = args or []
        kwargs = kwargs or {}
        task_id = options.get("task_id") or uuid()
        retries = options.get("retries", 0)
        throw = options.pop("throw", None)
        throw = (throw if throw is not None
                       else self.app.conf.CELERY_EAGER_PROPAGATES_EXCEPTIONS)

        # Make sure we get the task instance, not class.
        task = self.app._tasks[self.name]

        request = {"id": task_id,
                   "retries": retries,
                   "is_eager": True,
                   "logfile": options.get("logfile"),
                   "loglevel": options.get("loglevel", 0),
                   "delivery_info": {"is_eager": True}}
<<<<<<< HEAD
        trace = TaskTrace(task.name, task_id, args, kwargs,
                          task=task, request=request, propagate=throw)
        retval = trace.execute()
=======
        if self.accept_magic_kwargs:
            default_kwargs = {"task_name": task.name,
                              "task_id": task_id,
                              "task_retries": retries,
                              "task_is_eager": True,
                              "logfile": options.get("logfile"),
                              "loglevel": options.get("loglevel", 0),
                              "delivery_info": {"is_eager": True}}
            supported_keys = fun_takes_kwargs(task.run, default_kwargs)
            extend_with = dict((key, val)
                                    for key, val in default_kwargs.items()
                                        if key in supported_keys)
            kwargs.update(extend_with)

        retval, info = eager_trace_task(task, task_id, args, kwargs,
                                        request=request, propagate=throw)
>>>>>>> 6bde4b9e
        if isinstance(retval, ExceptionInfo):
            retval = retval.exception
        state, tb = states.SUCCESS, ''
        if info is not None:
            state, tb = info.state, info.strtb
        return EagerResult(task_id, retval, state, traceback=tb)

    @classmethod
    def AsyncResult(self, task_id):
        """Get AsyncResult instance for this kind of task.

        :param task_id: Task id to get result for.

        """
        return self.app.AsyncResult(task_id, backend=self.backend,
                                             task_name=self.name)

    def update_state(self, task_id=None, state=None, meta=None):
        """Update task state.

        :param task_id: Id of the task to update.
        :param state: New state (:class:`str`).
        :param meta: State metadata (:class:`dict`).

        """
        if task_id is None:
            task_id = self.request.id
        self.backend.store_result(task_id, meta, state)

    def on_retry(self, exc, task_id, args, kwargs, einfo):
        """Retry handler.

        This is run by the worker when the task is to be retried.

        :param exc: The exception sent to :meth:`retry`.
        :param task_id: Unique id of the retried task.
        :param args: Original arguments for the retried task.
        :param kwargs: Original keyword arguments for the retried task.

        :keyword einfo: :class:`~celery.datastructures.ExceptionInfo`
                        instance, containing the traceback.

        The return value of this handler is ignored.

        """
        pass

    def after_return(self, status, retval, task_id, args, kwargs, einfo):
        """Handler called after the task returns.

        :param status: Current task state.
        :param retval: Task return value/exception.
        :param task_id: Unique id of the task.
        :param args: Original arguments for the task that failed.
        :param kwargs: Original keyword arguments for the task
                       that failed.

        :keyword einfo: :class:`~celery.datastructures.ExceptionInfo`
                        instance, containing the traceback (if any).

        The return value of this handler is ignored.

        """
        pass

    def on_failure(self, exc, task_id, args, kwargs, einfo):
        """Error handler.

        This is run by the worker when the task fails.

        :param exc: The exception raised by the task.
        :param task_id: Unique id of the failed task.
        :param args: Original arguments for the task that failed.
        :param kwargs: Original keyword arguments for the task
                       that failed.

        :keyword einfo: :class:`~celery.datastructures.ExceptionInfo`
                        instance, containing the traceback.

        The return value of this handler is ignored.

        """
        pass

    def send_error_email(self, context, exc, **kwargs):
        if self.send_error_emails and not self.disable_error_emails:
            sender = self.ErrorMail(self, **kwargs)
            sender.send(context, exc)

    def on_success(self, retval, task_id, args, kwargs):
        """Success handler.

        Run by the worker if the task executes successfully.

        :param retval: The return value of the task.
        :param task_id: Unique id of the executed task.
        :param args: Original arguments for the executed task.
        :param kwargs: Original keyword arguments for the executed task.

        The return value of this handler is ignored.

        """
        pass

    def execute(self, request, pool, loglevel, logfile, **kwargs):
        """The method the worker calls to execute the task.

        :param request: A :class:`~celery.worker.job.Request`.
        :param pool: A task pool.
        :param loglevel: Current loglevel.
        :param logfile: Name of the currently used logfile.

        :keyword consumer: The :class:`~celery.worker.consumer.Consumer`.

        """
        request.execute_using_pool(pool, loglevel, logfile)

    def __repr__(self):
        """`repr(task)`"""
        return "<@task: %s>" % (self.name, )

    @classmethod
    def subtask(cls, *args, **kwargs):
        """Returns :class:`~celery.task.sets.subtask` object for
        this task, wrapping arguments and execution options
        for a single task invocation."""
        from ...task.sets import subtask
        return subtask(cls, *args, **kwargs)

    @property
    def __name__(self):
        return self.__class__.__name__<|MERGE_RESOLUTION|>--- conflicted
+++ resolved
@@ -16,23 +16,14 @@
 import sys
 import threading
 
-<<<<<<< HEAD
 from ... import current_app
-from ...datastructures import ExceptionInfo
-from ...exceptions import MaxRetriesExceededError, RetryTaskError
-from ...execute.trace import TaskTrace
-from ...result import EagerResult
-from ...utils import mattrgetter, uuid
-=======
 from ... import states
 from ...datastructures import ExceptionInfo
 from ...exceptions import MaxRetriesExceededError, RetryTaskError
 from ...execute.trace import eager_trace_task
-from ...registry import tasks, _unpickle_task
 from ...result import EagerResult
-from ...utils import (fun_takes_kwargs, instantiate,
-                      mattrgetter, uuid, maybe_reraise)
->>>>>>> 6bde4b9e
+from ...utils import maybe_reraise ,mattrgetter, uuid
+from ...utils.imports import instantiate
 from ...utils.mail import ErrorMail
 
 from ..registry import _unpickle_task
@@ -141,11 +132,8 @@
         task = tasks[task_name].__class__
 
         # decorate with annotations from config.
-<<<<<<< HEAD
         app.annotate_task(task)
-=======
-        task.app.annotate_task(task)
->>>>>>> 6bde4b9e
+
         return task
 
     def __repr__(cls):
@@ -281,16 +269,11 @@
     #: Default task expiry time.
     expires = None
 
-<<<<<<< HEAD
-    def __call__(self, *args, **kwargs):
-        return self.run(*args, **kwargs)
-=======
     #: The type of task *(no longer used)*.
     type = "regular"
 
     #: Execution strategy used, or the qualified name of one.
     Strategy = "celery.worker.strategy:default"
->>>>>>> 6bde4b9e
 
     def __reduce__(self):
         return (_unpickle_task, (self.name, ), None)
@@ -388,15 +371,9 @@
         return self.apply_async(args, kwargs)
 
     @classmethod
-<<<<<<< HEAD
-    def apply_async(self, args=None, kwargs=None, countdown=None,
-            eta=None, task_id=None, producer=None, connection=None,
-            router=None, expires=None, **options):
-=======
     def apply_async(self, args=None, kwargs=None,
-            task_id=None, publisher=None, connection=None,
+            task_id=None, producer=None, connection=None,
             router=None, queues=None, **options):
->>>>>>> 6bde4b9e
         """Apply tasks asynchronously by sending a message.
 
         :keyword args: The positional arguments to pass on to the
@@ -492,7 +469,6 @@
         options = dict(extract_exec_options(self), **options)
         options = router.route(options, self.name, args, kwargs)
 
-<<<<<<< HEAD
         with app.acquire_producer(connection, producer, block=True) as prod:
             evd = None
             if conf.CELERY_SEND_TASK_SENT_EVENT:
@@ -500,29 +476,9 @@
                                             buffer_while_offline=False)
             task_id = prod.send_task(self.name, args, kwargs,
                                      task_id=task_id,
-                                     countdown=countdown,
-                                     eta=eta, expires=expires,
                                      event_dispatcher=evd,
                                      **options)
             return self.AsyncResult(task_id)
-=======
-        publish = publisher or self.app.amqp.publisher_pool.acquire(block=True)
-        evd = None
-        if conf.CELERY_SEND_TASK_SENT_EVENT:
-            evd = self.app.events.Dispatcher(channel=publish.channel,
-                                             buffer_while_offline=False)
-
-        try:
-            task_id = publish.delay_task(self.name, args, kwargs,
-                                         task_id=task_id,
-                                         event_dispatcher=evd,
-                                         **options)
-        finally:
-            if not publisher:
-                publish.release()
-
-        return self.AsyncResult(task_id)
->>>>>>> 6bde4b9e
 
     @classmethod
     def retry(self, args=None, kwargs=None, exc=None, throw=True,
@@ -642,28 +598,8 @@
                    "logfile": options.get("logfile"),
                    "loglevel": options.get("loglevel", 0),
                    "delivery_info": {"is_eager": True}}
-<<<<<<< HEAD
-        trace = TaskTrace(task.name, task_id, args, kwargs,
-                          task=task, request=request, propagate=throw)
-        retval = trace.execute()
-=======
-        if self.accept_magic_kwargs:
-            default_kwargs = {"task_name": task.name,
-                              "task_id": task_id,
-                              "task_retries": retries,
-                              "task_is_eager": True,
-                              "logfile": options.get("logfile"),
-                              "loglevel": options.get("loglevel", 0),
-                              "delivery_info": {"is_eager": True}}
-            supported_keys = fun_takes_kwargs(task.run, default_kwargs)
-            extend_with = dict((key, val)
-                                    for key, val in default_kwargs.items()
-                                        if key in supported_keys)
-            kwargs.update(extend_with)
-
         retval, info = eager_trace_task(task, task_id, args, kwargs,
                                         request=request, propagate=throw)
->>>>>>> 6bde4b9e
         if isinstance(retval, ExceptionInfo):
             retval = retval.exception
         state, tb = states.SUCCESS, ''
