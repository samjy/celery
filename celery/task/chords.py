# -*- coding: utf-8 -*-
"""
    celery.task.chords
    ~~~~~~~~~~~~~~~~~~

    Chords (task set callbacks).

    :copyright: (c) 2009 - 2011 by Ask Solem.
    :license: BSD, see LICENSE for more details.

"""
from __future__ import absolute_import

from ..app import app_or_default
from ..utils import uuid

<<<<<<< HEAD
__all__ = ["chord"]
=======
from .sets import TaskSet, subtask


@current_app.task(name="celery.chord_unlock", max_retries=None)
def _unlock_chord(setid, callback, interval=1, propagate=False,
        max_retries=None):
    result = TaskSetResult.restore(setid)
    if result.ready():
        subtask(callback).delay(result.join(propagate=propagate))
        result.delete()
    else:
        _unlock_chord.retry(countdown=interval, max_retries=max_retries)


class Chord(current_app.Task):
    accept_magic_kwargs = False
    name = "celery.chord"

    def run(self, set, body, interval=1, max_retries=None,
            propagate=False, **kwargs):
        if not isinstance(set, TaskSet):
            set = TaskSet(set)
        r = []
        setid = uuid()
        for task in set.tasks:
            tid = uuid()
            task.options.update(task_id=tid, chord=body)
            r.append(current_app.AsyncResult(tid))
        current_app.TaskSetResult(setid, r).save()
        self.backend.on_chord_apply(setid, body, interval,
                                    max_retries=max_retries,
                                    propagate=propagate)
        return set.apply_async(taskset_id=setid)
>>>>>>> 641e838d


class chord(object):

    def __init__(self, tasks, app=None, **options):
        self.app = app_or_default(app)
        self.tasks = tasks
        self.options = options
        self.Chord = self.app.tasks["celery.chord"]

    def __call__(self, body, **options):
        tid = body.options.setdefault("task_id", uuid())
        self.Chord.apply_async((list(self.tasks), body), self.options,
                                **options)
        return body.type.app.AsyncResult(tid)<|MERGE_RESOLUTION|>--- conflicted
+++ resolved
@@ -14,44 +14,6 @@
 from ..app import app_or_default
 from ..utils import uuid
 
-<<<<<<< HEAD
-__all__ = ["chord"]
-=======
-from .sets import TaskSet, subtask
-
-
-@current_app.task(name="celery.chord_unlock", max_retries=None)
-def _unlock_chord(setid, callback, interval=1, propagate=False,
-        max_retries=None):
-    result = TaskSetResult.restore(setid)
-    if result.ready():
-        subtask(callback).delay(result.join(propagate=propagate))
-        result.delete()
-    else:
-        _unlock_chord.retry(countdown=interval, max_retries=max_retries)
-
-
-class Chord(current_app.Task):
-    accept_magic_kwargs = False
-    name = "celery.chord"
-
-    def run(self, set, body, interval=1, max_retries=None,
-            propagate=False, **kwargs):
-        if not isinstance(set, TaskSet):
-            set = TaskSet(set)
-        r = []
-        setid = uuid()
-        for task in set.tasks:
-            tid = uuid()
-            task.options.update(task_id=tid, chord=body)
-            r.append(current_app.AsyncResult(tid))
-        current_app.TaskSetResult(setid, r).save()
-        self.backend.on_chord_apply(setid, body, interval,
-                                    max_retries=max_retries,
-                                    propagate=propagate)
-        return set.apply_async(taskset_id=setid)
->>>>>>> 641e838d
-
 
 class chord(object):
 
