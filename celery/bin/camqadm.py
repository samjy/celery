# -*- coding: utf-8 -*-
"""camqadm

.. program:: camqadm

"""
from __future__ import absolute_import

if __name__ == "__main__" and __package__ is None:
    __package__ = "celery.bin.celeryctl"

import cmd
import sys
import shlex
import pprint

from itertools import count

from amqplib import client_0_8 as amqp

from ..app import app_or_default
<<<<<<< HEAD
from ..utils.functional import padlist
=======
from ..utils import padlist
>>>>>>> 6bde4b9e

from .base import Command

# Valid string -> bool coercions.
BOOLS = {"1": True, "0": False,
         "on": True, "off": False,
         "yes": True, "no": False,
         "true": True, "False": False}

# Map to coerce strings to other types.
COERCE = {bool: lambda value: BOOLS[value.lower()]}

HELP_HEADER = """
Commands
--------
""".rstrip()

EXAMPLE_TEXT = """
Example:
    -> queue.delete myqueue yes no
"""


def say(m):
    sys.stderr.write("%s\n" % (m, ))


class Spec(object):
    """AMQP Command specification.

    Used to convert arguments to Python values and display various help
    and tooltips.

    :param args: see :attr:`args`.
    :keyword returns: see :attr:`returns`.

    .. attribute args::

        List of arguments this command takes. Should
        contain `(argument_name, argument_type)` tuples.

    .. attribute returns:

        Helpful human string representation of what this command returns.
        May be :const:`None`, to signify the return type is unknown.

    """
    def __init__(self, *args, **kwargs):
        self.args = args
        self.returns = kwargs.get("returns")

    def coerce(self, index, value):
        """Coerce value for argument at index.

        E.g. if :attr:`args` is `[("is_active", bool)]`:

            >>> coerce(0, "False")
            False

        """
        arg_info = self.args[index]
        arg_type = arg_info[1]
        # Might be a custom way to coerce the string value,
        # so look in the coercion map.
        return COERCE.get(arg_type, arg_type)(value)

    def str_args_to_python(self, arglist):
        """Process list of string arguments to values according to spec.

        e.g:

            >>> spec = Spec([("queue", str), ("if_unused", bool)])
            >>> spec.str_args_to_python("pobox", "true")
            ("pobox", True)

        """
        return tuple(self.coerce(index, value)
                for index, value in enumerate(arglist))

    def format_response(self, response):
        """Format the return value of this command in a human-friendly way."""
        if not self.returns:
            if response is None:
                return "ok."
            return response
        if callable(self.returns):
            return self.returns(response)
        return self.returns % (response, )

    def format_arg(self, name, type, default_value=None):
        if default_value is not None:
            return "%s:%s" % (name, default_value)
        return name

    def format_signature(self):
        return " ".join(self.format_arg(*padlist(list(arg), 3))
                            for arg in self.args)


def dump_message(message):
    if message is None:
        return "No messages in queue. basic.publish something."
    return {"body": message.body,
            "properties": message.properties,
            "delivery_info": message.delivery_info}


def format_declare_queue(ret):
    return "ok. queue:%s messages:%s consumers:%s." % ret


class AMQShell(cmd.Cmd):
    """AMQP API Shell.

    :keyword connect: Function used to connect to the server, must return
        connection object.

    :keyword silent: If :const:`True`, the commands won't have annoying
                     output not relevant when running in non-shell mode.


    .. attribute: builtins

        Mapping of built-in command names -> method names

    .. attribute:: amqp

        Mapping of AMQP API commands and their :class:`Spec`.

    """
    conn = None
    chan = None
    prompt_fmt = "%d> "
    identchars = cmd.IDENTCHARS = "."
    needs_reconnect = False
    counter = 1
    inc_counter = count(2).next

    builtins = {"EOF": "do_exit",
                "exit": "do_exit",
                "help": "do_help"}

    amqp = {
        "exchange.declare": Spec(("exchange", str),
                                 ("type", str),
                                 ("passive", bool, "no"),
                                 ("durable", bool, "no"),
                                 ("auto_delete", bool, "no"),
                                 ("internal", bool, "no")),
        "exchange.delete": Spec(("exchange", str),
                                ("if_unused", bool)),
        "queue.bind": Spec(("queue", str),
                           ("exchange", str),
                           ("routing_key", str)),
        "queue.declare": Spec(("queue", str),
                              ("passive", bool, "no"),
                              ("durable", bool, "no"),
                              ("exclusive", bool, "no"),
                              ("auto_delete", bool, "no"),
                              returns=format_declare_queue),
        "queue.delete": Spec(("queue", str),
                             ("if_unused", bool, "no"),
                             ("if_empty", bool, "no"),
                             returns="ok. %d messages deleted."),
        "queue.purge": Spec(("queue", str),
                            returns="ok. %d messages deleted."),
        "basic.get": Spec(("queue", str),
                          ("no_ack", bool, "off"),
                          returns=dump_message),
        "basic.publish": Spec(("msg", amqp.Message),
                              ("exchange", str),
                              ("routing_key", str),
                              ("mandatory", bool, "no"),
                              ("immediate", bool, "no")),
        "basic.ack": Spec(("delivery_tag", int)),
    }

    def __init__(self, *args, **kwargs):
        self.connect = kwargs.pop("connect")
        self.silent = kwargs.pop("silent", False)
        cmd.Cmd.__init__(self, *args, **kwargs)
        self._reconnect()

    def say(self, m):
        """Say something to the user. Disabled if :attr:`silent`."""
        if not self.silent:
            say(m)

    def get_amqp_api_command(self, cmd, arglist):
        """With a command name and a list of arguments, convert the arguments
        to Python values and find the corresponding method on the AMQP channel
        object.

        :returns: tuple of `(method, processed_args)`.

        Example:

            >>> get_amqp_api_command("queue.delete", ["pobox", "yes", "no"])
            (<bound method Channel.queue_delete of
             <amqplib.client_0_8.channel.Channel object at 0x...>>,
             ('testfoo', True, False))

        """
        spec = self.amqp[cmd]
        args = spec.str_args_to_python(arglist)
        attr_name = cmd.replace(".", "_")
        if self.needs_reconnect:
            self._reconnect()
        return getattr(self.chan, attr_name), args, spec.format_response

    def do_exit(self, *args):
        """The `"exit"` command."""
        self.say("\n-> please, don't leave!")
        sys.exit(0)

    def display_command_help(self, cmd, short=False):
        spec = self.amqp[cmd]
        say("%s %s" % (cmd, spec.format_signature()))

    def do_help(self, *args):
        if not args:
            say(HELP_HEADER)
            for cmd_name in self.amqp.keys():
                self.display_command_help(cmd_name, short=True)
            say(EXAMPLE_TEXT)
        else:
            self.display_command_help(args[0])

    def default(self, line):
        say("unknown syntax: '%s'. how about some 'help'?" % line)

    def get_names(self):
        return set(self.builtins) | set(self.amqp)

    def completenames(self, text, *ignored):
        """Return all commands starting with `text`, for tab-completion."""
        names = self.get_names()
        first = [cmd for cmd in names
                        if cmd.startswith(text.replace("_", "."))]
        if first:
            return first
        return [cmd for cmd in names
                    if cmd.partition(".")[2].startswith(text)]

    def dispatch(self, cmd, argline):
        """Dispatch and execute the command.

        Lookup order is: :attr:`builtins` -> :attr:`amqp`.

        """
        arglist = shlex.split(argline)
        if cmd in self.builtins:
            return getattr(self, self.builtins[cmd])(*arglist)
        fun, args, formatter = self.get_amqp_api_command(cmd, arglist)
        return formatter(fun(*args))

    def parseline(self, line):
        """Parse input line.

        :returns: tuple of three items:
            `(command_name, arglist, original_line)`

        E.g::

            >>> parseline("queue.delete A 'B' C")
            ("queue.delete", "A 'B' C", "queue.delete A 'B' C")

        """
        parts = line.split()
        if parts:
            return parts[0], " ".join(parts[1:]), line
        return "", "", line

    def onecmd(self, line):
        """Parse line and execute command."""
        cmd, arg, line = self.parseline(line)
        if not line:
            return self.emptyline()
        if cmd is None:
            return self.default(line)
        self.lastcmd = line
        if cmd == '':
            return self.default(line)
        else:
            self.counter = self.inc_counter()
            try:
                self.respond(self.dispatch(cmd, arg))
            except (AttributeError, KeyError), exc:
                self.default(line)
            except Exception, exc:
                say(exc)
                self.needs_reconnect = True

    def respond(self, retval):
        """What to do with the return value of a command."""
        if retval is not None:
            if isinstance(retval, basestring):
                say(retval)
            else:
                pprint.pprint(retval)

    def _reconnect(self):
        """Re-establish connection to the AMQP server."""
        self.conn = self.connect(self.conn)
        self.chan = self.conn.channel()
        self.needs_reconnect = False

    @property
    def prompt(self):
        return self.prompt_fmt % self.counter


class AMQPAdmin(object):
    """The celery :program:`camqadm` utility."""

    def __init__(self, *args, **kwargs):
        self.app = app_or_default(kwargs.get("app"))
        self.silent = bool(args)
        if "silent" in kwargs:
            self.silent = kwargs["silent"]
        self.args = args

    def connect(self, conn=None):
        if conn:
            conn.close()
        conn = self.app.broker_connection()
        self.say("-> connecting to %s." % conn.as_uri())
        conn.connect()
        self.say("-> connected.")
        return conn

    def run(self):
        shell = AMQShell(connect=self.connect)
        if self.args:
            return shell.onecmd(" ".join(self.args))
        try:
            return shell.cmdloop()
        except KeyboardInterrupt:
            self.say("(bibi)")
            pass

    def say(self, m):
        if not self.silent:
            say(m)


class AMQPAdminCommand(Command):

    def run(self, *args, **options):
        options["app"] = self.app
        return AMQPAdmin(*args, **options).run()


def camqadm(*args, **options):
    AMQPAdmin(*args, **options).run()


def main():
    AMQPAdminCommand().execute_from_commandline()

if __name__ == "__main__":              # pragma: no cover
    main()<|MERGE_RESOLUTION|>--- conflicted
+++ resolved
@@ -19,11 +19,7 @@
 from amqplib import client_0_8 as amqp
 
 from ..app import app_or_default
-<<<<<<< HEAD
 from ..utils.functional import padlist
-=======
-from ..utils import padlist
->>>>>>> 6bde4b9e
 
 from .base import Command
 
