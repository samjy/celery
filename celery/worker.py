--- conflicted
+++ resolved
@@ -66,11 +66,7 @@
     ignore_result = getattr(func, "ignore_result", False)
     timer_stat = TaskTimerStats.start(task_id, task_name, args, kwargs)
 
-<<<<<<< HEAD
-     Backend process cleanup
-=======
     # Backend process cleanup
->>>>>>> 520a9a7b
     default_backend.process_cleanup()
 
     try:
