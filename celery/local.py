# -*- coding: utf-8 -*-
"""
    celery.local
    ~~~~~~~~~~~~

    This module contains critical utilities that
    needs to be loaded as soon as possible, and that
    shall not load any third party modules.

    Parts of this module is Copyright by Werkzeug Team.

"""
from __future__ import absolute_import

import importlib

from .five import long_t, string, string_t


def symbol_by_name(name, aliases={}, imp=None, package=None,
                   sep='.', default=None, **kwargs):
    """Get symbol by qualified name.

    The name should be the full dot-separated path to the class::

        modulename.ClassName

    Example::

        celery.concurrency.processes.TaskPool
                                    ^- class name

    or using ':' to separate module and symbol::

        celery.concurrency.processes:TaskPool

    If `aliases` is provided, a dict containing short name/long name
    mappings, the name is looked up in the aliases first.

    Examples:

        >>> symbol_by_name('celery.concurrency.processes.TaskPool')
        <class 'celery.concurrency.processes.TaskPool'>

        >>> symbol_by_name('default', {
        ...     'default': 'celery.concurrency.processes.TaskPool'})
        <class 'celery.concurrency.processes.TaskPool'>

        # Does not try to look up non-string names.
        >>> from celery.concurrency.processes import TaskPool
        >>> symbol_by_name(TaskPool) is TaskPool
        True

    """
    if imp is None:
        imp = importlib.import_module

    if not isinstance(name, string_t):
        return name                                 # already a class

    name = aliases.get(name) or name
    sep = ':' if ':' in name else sep
    module_name, _, cls_name = name.rpartition(sep)
    if not module_name:
        cls_name, module_name = None, package if package else cls_name
    try:
        try:
            module = imp(module_name, package=package, **kwargs)
<<<<<<< HEAD
        except ValueError as exc:
            raise ValueError("Couldn't import %r: %s" % (name, exc))
=======
        except ValueError, exc:
            raise ValueError, ValueError(
                "Couldn't import %r: %s" % (name, exc)), sys.exc_info()[2]
>>>>>>> 24696876
        return getattr(module, cls_name) if cls_name else module
    except (ImportError, AttributeError):
        if default is None:
            raise
    return default


def try_import(module, default=None):
    """Try to import and return module, or return
    None if the module does not exist."""
    try:
        return importlib.import_module(module)
    except ImportError:
        return default


class Proxy(object):
    """Proxy to another object."""

    # Code stolen from werkzeug.local.Proxy.
    __slots__ = ('__local', '__args', '__kwargs', '__dict__')

    def __init__(self, local, args=None, kwargs=None, name=None):
        object.__setattr__(self, '_Proxy__local', local)
        object.__setattr__(self, '_Proxy__args', args or ())
        object.__setattr__(self, '_Proxy__kwargs', kwargs or {})
        if name is not None:
            object.__setattr__(self, '__custom_name__', name)

    @property
    def __name__(self):
        try:
            return self.__custom_name__
        except AttributeError:
            return self._get_current_object().__name__

    @property
    def __module__(self):
        return self._get_current_object().__module__

    @property
    def __doc__(self):
        return self._get_current_object().__doc__

    def _get_class(self):
        return self._get_current_object().__class__

    @property
    def __class__(self):
        return self._get_class()

    def _get_current_object(self):
        """Return the current object.  This is useful if you want the real
        object behind the proxy at a time for performance reasons or because
        you want to pass the object into a different context.
        """
        if not hasattr(self.__local, '__release_local__'):
            return self.__local(*self.__args, **self.__kwargs)
        try:
            return getattr(self.__local, self.__name__)
        except AttributeError:
            raise RuntimeError('no object bound to {0.__name__}'.format(self))

    @property
    def __dict__(self):
        try:
            return self._get_current_object().__dict__
        except RuntimeError:  # pragma: no cover
            raise AttributeError('__dict__')

    def __repr__(self):
        try:
            obj = self._get_current_object()
        except RuntimeError:  # pragma: no cover
            return '<{0} unbound>'.format(self.__class__.__name__)
        return repr(obj)

    def __bool__(self):
        try:
            return bool(self._get_current_object())
        except RuntimeError:  # pragma: no cover
            return False
    __nonzero__ = __bool__  # Py2

    def __unicode__(self):
        try:
            return string(self._get_current_object())
        except RuntimeError:  # pragma: no cover
            return repr(self)

    def __dir__(self):
        try:
            return dir(self._get_current_object())
        except RuntimeError:  # pragma: no cover
            return []

    def __getattr__(self, name):
        if name == '__members__':
            return dir(self._get_current_object())
        return getattr(self._get_current_object(), name)

    def __setitem__(self, key, value):
        self._get_current_object()[key] = value

    def __delitem__(self, key):
        del self._get_current_object()[key]

    def __setslice__(self, i, j, seq):
        self._get_current_object()[i:j] = seq

    def __delslice__(self, i, j):
        del self._get_current_object()[i:j]

    __setattr__ = lambda x, n, v: setattr(x._get_current_object(), n, v)
    __delattr__ = lambda x, n: delattr(x._get_current_object(), n)
    __str__ = lambda x: str(x._get_current_object())
    __lt__ = lambda x, o: x._get_current_object() < o
    __le__ = lambda x, o: x._get_current_object() <= o
    __eq__ = lambda x, o: x._get_current_object() == o
    __ne__ = lambda x, o: x._get_current_object() != o
    __gt__ = lambda x, o: x._get_current_object() > o
    __ge__ = lambda x, o: x._get_current_object() >= o
    __cmp__ = lambda x, o: cmp(x._get_current_object(), o)
    __hash__ = lambda x: hash(x._get_current_object())
    __call__ = lambda x, *a, **kw: x._get_current_object()(*a, **kw)
    __len__ = lambda x: len(x._get_current_object())
    __getitem__ = lambda x, i: x._get_current_object()[i]
    __iter__ = lambda x: iter(x._get_current_object())
    __contains__ = lambda x, i: i in x._get_current_object()
    __getslice__ = lambda x, i, j: x._get_current_object()[i:j]
    __add__ = lambda x, o: x._get_current_object() + o
    __sub__ = lambda x, o: x._get_current_object() - o
    __mul__ = lambda x, o: x._get_current_object() * o
    __floordiv__ = lambda x, o: x._get_current_object() // o
    __mod__ = lambda x, o: x._get_current_object() % o
    __divmod__ = lambda x, o: x._get_current_object().__divmod__(o)
    __pow__ = lambda x, o: x._get_current_object() ** o
    __lshift__ = lambda x, o: x._get_current_object() << o
    __rshift__ = lambda x, o: x._get_current_object() >> o
    __and__ = lambda x, o: x._get_current_object() & o
    __xor__ = lambda x, o: x._get_current_object() ^ o
    __or__ = lambda x, o: x._get_current_object() | o
    __div__ = lambda x, o: x._get_current_object().__div__(o)
    __truediv__ = lambda x, o: x._get_current_object().__truediv__(o)
    __neg__ = lambda x: -(x._get_current_object())
    __pos__ = lambda x: +(x._get_current_object())
    __abs__ = lambda x: abs(x._get_current_object())
    __invert__ = lambda x: ~(x._get_current_object())
    __complex__ = lambda x: complex(x._get_current_object())
    __int__ = lambda x: int(x._get_current_object())
    __long__ = lambda x: long_t(x._get_current_object())
    __float__ = lambda x: float(x._get_current_object())
    __oct__ = lambda x: oct(x._get_current_object())
    __hex__ = lambda x: hex(x._get_current_object())
    __index__ = lambda x: x._get_current_object().__index__()
    __coerce__ = lambda x, o: x.__coerce__(x, o)
    __enter__ = lambda x: x._get_current_object().__enter__()
    __exit__ = lambda x, *a, **kw: x._get_current_object().__exit__(*a, **kw)
    __reduce__ = lambda x: x._get_current_object().__reduce__()


class PromiseProxy(Proxy):
    """This is a proxy to an object that has not yet been evaulated.

    :class:`Proxy` will evaluate the object each time, while the
    promise will only evaluate it once.

    """

    def _get_current_object(self):
        try:
            return object.__getattribute__(self, '__thing')
        except AttributeError:
            return self.__evaluate__()

    def __evaluated__(self):
        try:
            object.__getattribute__(self, '__thing')
        except AttributeError:
            return False
        return True

    def __maybe_evaluate__(self):
        return self._get_current_object()

    def __evaluate__(self):
        try:
            thing = Proxy._get_current_object(self)
            object.__setattr__(self, '__thing', thing)
            return thing
        finally:
            object.__delattr__(self, '_Proxy__local')
            object.__delattr__(self, '_Proxy__args')
            object.__delattr__(self, '_Proxy__kwargs')


def maybe_evaluate(obj):
    try:
        return obj.__maybe_evaluate__()
    except AttributeError:
        return obj<|MERGE_RESOLUTION|>--- conflicted
+++ resolved
@@ -66,14 +66,8 @@
     try:
         try:
             module = imp(module_name, package=package, **kwargs)
-<<<<<<< HEAD
         except ValueError as exc:
             raise ValueError("Couldn't import %r: %s" % (name, exc))
-=======
-        except ValueError, exc:
-            raise ValueError, ValueError(
-                "Couldn't import %r: %s" % (name, exc)), sys.exc_info()[2]
->>>>>>> 24696876
         return getattr(module, cls_name) if cls_name else module
     except (ImportError, AttributeError):
         if default is None:
