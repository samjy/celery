# -*- coding: utf-8 -*-
"""
    celery.loaders.base
    ~~~~~~~~~~~~~~~~~~~

    Loader base class.

"""
from __future__ import absolute_import

import anyjson
import imp
import importlib
import os
import re
import sys

from datetime import datetime

from kombu.utils import cached_property
from kombu.utils.encoding import safe_str

from celery.datastructures import DictAttribute
from celery.exceptions import ImproperlyConfigured
from celery.five import reraise, string_t
from celery.utils.functional import maybe_list
from celery.utils.imports import (
    import_from_cwd, symbol_by_name, NotAPackage, find_module,
)

BUILTIN_MODULES = frozenset()

ERROR_ENVVAR_NOT_SET = """\
<<<<<<< HEAD
The environment variable {0!r} is not set,
=======
The environment variable %r is not set,
>>>>>>> 24696876
and as such the configuration could not be loaded.
Please set this variable and make it point to
a configuration module."""

_RACE_PROTECTION = False
CONFIG_INVALID_NAME = """\
Error: Module '{module}' doesn't exist, or it's not a valid \
Python module name.
"""

CONFIG_WITH_SUFFIX = CONFIG_INVALID_NAME + """\
Did you mean '{suggest}'?
"""


class BaseLoader(object):
    """The base class for loaders.

    Loaders handles,

        * Reading celery client/worker configurations.

        * What happens when a task starts?
            See :meth:`on_task_init`.

        * What happens when the worker starts?
            See :meth:`on_worker_init`.

        * What happens when the worker shuts down?
            See :meth:`on_worker_shutdown`.

        * What modules are imported to find tasks?

    """
    builtin_modules = BUILTIN_MODULES
    configured = False
    error_envvar_not_set = ERROR_ENVVAR_NOT_SET
    override_backends = {}
    worker_initialized = False

    _conf = None

    def __init__(self, app=None, **kwargs):
        from celery.app import app_or_default
        self.app = app_or_default(app)
        self.task_modules = set()

    def now(self, utc=True):
        if utc:
            return datetime.utcnow()
        return datetime.now()

    def on_task_init(self, task_id, task):
        """This method is called before a task is executed."""
        pass

    def on_process_cleanup(self):
        """This method is called after a task is executed."""
        pass

    def on_worker_init(self):
        """This method is called when the worker (:program:`celery worker`)
        starts."""
        pass

    def on_worker_shutdown(self):
        """This method is called when the worker (:program:`celery worker`)
        shuts down."""
        pass

    def on_worker_process_init(self):
        """This method is called when a child process starts."""
        pass

    def import_task_module(self, module):
        self.task_modules.add(module)
        return self.import_from_cwd(module)

    def import_module(self, module, package=None):
        return importlib.import_module(module, package=package)

    def import_from_cwd(self, module, imp=None, package=None):
        return import_from_cwd(
            module,
            self.import_module if imp is None else imp,
            package=package,
        )

    def import_default_modules(self):
        return [
            self.import_task_module(m) for m in (
                set(maybe_list(self.app.conf.CELERY_IMPORTS))
                | set(maybe_list(self.app.conf.CELERY_INCLUDE))
                | self.builtin_modules)
        ]

    def init_worker(self):
        if not self.worker_initialized:
            self.worker_initialized = True
            self.import_default_modules()
            self.on_worker_init()

    def shutdown_worker(self):
        self.on_worker_shutdown()

    def init_worker_process(self):
        self.on_worker_process_init()

    def config_from_envvar(self, variable_name, silent=False):
        module_name = os.environ.get(variable_name)
        if not module_name:
            if silent:
                return False
            raise ImproperlyConfigured(
                    self.error_envvar_not_set.format(module_name))
        return self.config_from_object(module_name, silent=silent)

    def config_from_object(self, obj, silent=False):
        if isinstance(obj, string_t):
            try:
                if '.' in obj:
                    obj = symbol_by_name(obj, imp=self.import_from_cwd)
                else:
                    obj = self.import_from_cwd(obj)
            except (ImportError, AttributeError):
                if silent:
                    return False
                raise
        if not hasattr(obj, '__getitem__'):
            obj = DictAttribute(obj)
        self._conf = obj
        return True

    def _import_config_module(self, name):
        try:
            self.find_module(name)
        except NotAPackage:
            if name.endswith('.py'):
<<<<<<< HEAD
                reraise(NotAPackage, NotAPackage(
                        CONFIG_WITH_SUFFIX.format(
                            module=name,
                            suggest=name[:-3])), sys.exc_info()[2])
            reraise(NotAPackage, NotAPackage(
                    CONFIG_INVALID_NAME.format(
                        module=name)), sys.exc_info()[2])
=======
                raise NotAPackage, NotAPackage(CONFIG_WITH_SUFFIX % {
                    'module': name, 'suggest': name[:-3]}), sys.exc_info()[2]
            raise NotAPackage, NotAPackage(
                CONFIG_INVALID_NAME % {'module': name}), sys.exc_info()[2]
>>>>>>> 24696876
        else:
            return self.import_from_cwd(name)

    def find_module(self, module):
        return find_module(module)

    def cmdline_config_parser(
            self, args, namespace='celery',
            re_type=re.compile(r'\((\w+)\)'),
            extra_types={'json': anyjson.loads},
            override_types={'tuple': 'json',
                            'list': 'json',
                            'dict': 'json'}):
        from celery.app.defaults import Option, NAMESPACES
        namespace = namespace.upper()
        typemap = dict(Option.typemap, **extra_types)

        def getarg(arg):
            """Parse a single configuration definition from
            the command-line."""

            ## find key/value
            # ns.key=value|ns_key=value (case insensitive)
            key, value = arg.split('=', 1)
            key = key.upper().replace('.', '_')

            ## find namespace.
            # .key=value|_key=value expands to default namespace.
            if key[0] == '_':
                ns, key = namespace, key[1:]
            else:
                # find namespace part of key
                ns, key = key.split('_', 1)

            ns_key = (ns and ns + '_' or '') + key

            # (type)value makes cast to custom type.
            cast = re_type.match(value)
            if cast:
                type_ = cast.groups()[0]
                type_ = override_types.get(type_, type_)
                value = value[len(cast.group()):]
                value = typemap[type_](value)
            else:
                try:
                    value = NAMESPACES[ns][key].to_python(value)
                except ValueError as exc:
                    # display key name in error message.
                    raise ValueError('{0!r}: {1}'.format(ns_key, exc))
            return ns_key, value

        return dict(getarg(arg) for arg in args)

    def mail_admins(self, subject, body, fail_silently=False,
                    sender=None, to=None, host=None, port=None,
                    user=None, password=None, timeout=None,
                    use_ssl=False, use_tls=False):
        message = self.mail.Message(sender=sender, to=to,
                                    subject=safe_str(subject),
                                    body=safe_str(body))
        mailer = self.mail.Mailer(host=host, port=port,
                                  user=user, password=password,
                                  timeout=timeout, use_ssl=use_ssl,
                                  use_tls=use_tls)
        mailer.send(message, fail_silently=fail_silently)

    def read_configuration(self):
        try:
            custom_config = os.environ['CELERY_CONFIG_MODULE']
        except KeyError:
            pass
        else:
            usercfg = self._import_config_module(custom_config)
            return DictAttribute(usercfg)
        return {}

    def autodiscover_tasks(self, packages, related_name='tasks'):
        self.task_modules.update(
            mod.__name__ for mod in autodiscover_tasks(packages,
                                                       related_name) if mod)

    @property
    def conf(self):
        """Loader configuration."""
        if self._conf is None:
            self._conf = self.read_configuration()
        return self._conf

    @cached_property
    def mail(self):
        return self.import_module('celery.utils.mail')


def autodiscover_tasks(packages, related_name='tasks'):
    global _RACE_PROTECTION

    if _RACE_PROTECTION:
        return
    _RACE_PROTECTION = True
    try:
        return [find_related_module(pkg, related_name) for pkg in packages]
    finally:
        _RACE_PROTECTION = False


def find_related_module(package, related_name):
    """Given a package name and a module name, tries to find that
    module."""

    try:
        pkg_path = importlib.import_module(package).__path__
    except AttributeError:
        return

    try:
        imp.find_module(related_name, pkg_path)
    except ImportError:
        return

    return importlib.import_module('{0}.{1}'.format(package, related_name))<|MERGE_RESOLUTION|>--- conflicted
+++ resolved
@@ -31,11 +31,7 @@
 BUILTIN_MODULES = frozenset()
 
 ERROR_ENVVAR_NOT_SET = """\
-<<<<<<< HEAD
 The environment variable {0!r} is not set,
-=======
-The environment variable %r is not set,
->>>>>>> 24696876
 and as such the configuration could not be loaded.
 Please set this variable and make it point to
 a configuration module."""
@@ -150,7 +146,7 @@
             if silent:
                 return False
             raise ImproperlyConfigured(
-                    self.error_envvar_not_set.format(module_name))
+                self.error_envvar_not_set.format(module_name))
         return self.config_from_object(module_name, silent=silent)
 
     def config_from_object(self, obj, silent=False):
@@ -174,20 +170,10 @@
             self.find_module(name)
         except NotAPackage:
             if name.endswith('.py'):
-<<<<<<< HEAD
-                reraise(NotAPackage, NotAPackage(
-                        CONFIG_WITH_SUFFIX.format(
-                            module=name,
-                            suggest=name[:-3])), sys.exc_info()[2])
-            reraise(NotAPackage, NotAPackage(
-                    CONFIG_INVALID_NAME.format(
-                        module=name)), sys.exc_info()[2])
-=======
-                raise NotAPackage, NotAPackage(CONFIG_WITH_SUFFIX % {
-                    'module': name, 'suggest': name[:-3]}), sys.exc_info()[2]
-            raise NotAPackage, NotAPackage(
-                CONFIG_INVALID_NAME % {'module': name}), sys.exc_info()[2]
->>>>>>> 24696876
+                reraise(NotAPackage, NotAPackage(CONFIG_WITH_SUFFIX.format(
+                    module=name, suggest=name[:-3])), sys.exc_info()[2])
+            reraise(NotAPackage, NotAPackage(CONFIG_INVALID_NAME.format(
+                module=name)), sys.exc_info()[2])
         else:
             return self.import_from_cwd(name)
 
