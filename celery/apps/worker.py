--- conflicted
+++ resolved
@@ -183,25 +183,13 @@
         }
 
     def run_worker(self):
-<<<<<<< HEAD
-        if self.pidfile:
-            platforms.create_pidlock(self.pidfile)
         worker = self.WorkController(app=self.app,
                     hostname=self.hostname,
                     ready_callback=self.on_consumer_ready, beat=self.beat,
                     autoscale=self.autoscale, autoreload=self.autoreload,
                     no_execv=self.no_execv,
+                    pidfile=self.pidfile,
                     **self.confopts_as_dict())
-=======
-        worker = self.WorkController(app=self.app,
-                                    hostname=self.hostname,
-                                    ready_callback=self.on_consumer_ready,
-                                    embed_clockservice=self.embed_clockservice,
-                                    autoscale=self.autoscale,
-                                    autoreload=self.autoreload,
-                                    pidfile=self.pidfile,
-                                    **self.confopts_as_dict())
->>>>>>> e4400d4f
         self.install_platform_tweaks(worker)
         signals.worker_init.send(sender=worker)
         worker.start()
