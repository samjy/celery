#
# Module providing the `Pool` class for managing a process pool
#
# multiprocessing/pool.py
#
# Copyright (c) 2007-2008, R Oudkerk --- see COPYING.txt
#
from __future__ import absolute_import

__all__ = ['Pool']

#
# Imports
#

import os
import sys
import errno
import threading
import Queue
import itertools
import collections
import time
import signal
import warnings
import logging

from multiprocessing import Process, cpu_count, TimeoutError
from multiprocessing import util
from multiprocessing.util import Finalize, debug

from celery.datastructures import ExceptionInfo
from celery.exceptions import SoftTimeLimitExceeded, TimeLimitExceeded
from celery.exceptions import WorkerLostError

_Semaphore = threading._Semaphore

#
# Constants representing the state of a pool
#

RUN = 0
CLOSE = 1
TERMINATE = 2

#
# Constants representing the state of a job
#

ACK = 0
READY = 1

# Signal used for soft time limits.
SIG_SOFT_TIMEOUT = getattr(signal, "SIGUSR1", None)

#
# Miscellaneous
#

job_counter = itertools.count()


def mapstar(args):
    return map(*args)


def error(msg, *args, **kwargs):
    if util._logger:
        util._logger.error(msg, *args, **kwargs)


class LaxBoundedSemaphore(threading._Semaphore):
    """Semaphore that checks that # release is <= # acquires,
    but ignores if # releases >= value."""

    def __init__(self, value=1, verbose=None):
        _Semaphore.__init__(self, value, verbose)
        self._initial_value = value

    if sys.version_info >= (3, 0):

        def release(self):
            if self._value < self._initial_value:
                _Semaphore.release(self)
            if __debug__:
                self._note("%s.release: success, value=%s (unchanged)" % (
                    self, self._value))

        def clear(self):
            while self._value < self._initial_value:
                _Semaphore.release(self)
    else:

        def release(self):  # noqa
            if self._Semaphore__value < self._initial_value:
                _Semaphore.release(self)
            if __debug__:
                self._note("%s.release: success, value=%s (unchanged)" % (
                    self, self._Semaphore__value))

        def clear(self):  # noqa
            while self._Semaphore__value < self._initial_value:
                _Semaphore.release(self)

#
# Exceptions
#


class MaybeEncodingError(Exception):
    """Wraps unpickleable object."""

    def __init__(self, exc, value):
        self.exc = str(exc)
        self.value = repr(value)
        Exception.__init__(self, self.exc, self.value)

    def __repr__(self):
        return "<MaybeEncodingError: %s>" % str(self)

    def __str__(self):
        return "Error sending result: '%s'. Reason: '%s'." % (
                    self.value, self.exc)


class WorkersJoined(Exception):
    """All workers have terminated."""


def soft_timeout_sighandler(signum, frame):
    raise SoftTimeLimitExceeded()

#
# Code run by worker processes
#


<<<<<<< HEAD
def worker(inqueue, outqueue, initializer=None, initargs=(),
        maxtasks=None):
=======
def worker(inqueue, outqueue, initializer=None, initargs=(), maxtasks=None):
    # Re-init logging system.
    # Workaround for http://bugs.python.org/issue6721#msg140215
    # Python logging module uses RLock() objects which are broken after
    # fork. This can result in a deadlock (Issue #496).
    logger_names = logging.Logger.manager.loggerDict.keys()
    logger_names.append(None)  # for root logger
    for name in logger_names:
        for handler in logging.getLogger(name).handlers:
            handler.createLock()
    logging._lock = threading.RLock()

>>>>>>> af798604
    pid = os.getpid()
    assert maxtasks is None or (type(maxtasks) == int and maxtasks > 0)
    put = outqueue.put
    get = inqueue.get

    if hasattr(inqueue, '_reader'):

        def poll(timeout):
            if inqueue._reader.poll(timeout):
                return True, get()
            return False, None
    else:

        def poll(timeout):  # noqa
            try:
                return True, get(timeout=timeout)
            except Queue.Empty:
                return False, None

    if hasattr(inqueue, '_writer'):
        inqueue._writer.close()
        outqueue._reader.close()

    if initializer is not None:
        initializer(*initargs)

    if SIG_SOFT_TIMEOUT is not None:
        signal.signal(SIG_SOFT_TIMEOUT, soft_timeout_sighandler)

    completed = 0
    while maxtasks is None or (maxtasks and completed < maxtasks):
        try:
            ready, task = poll(1.0)
            if not ready:
                continue
        except (EOFError, IOError):
            debug('worker got EOFError or IOError -- exiting')
            break

        if task is None:
            debug('worker got sentinel -- exiting')
            break

        job, i, func, args, kwds = task
        put((ACK, (job, i, time.time(), pid)))
        try:
            result = (True, func(*args, **kwds))
        except Exception:
            result = (False, ExceptionInfo(sys.exc_info()))
        try:
            put((READY, (job, i, result)))
        except Exception, exc:
            wrapped = MaybeEncodingError(exc, result[1])
            put((READY, (job, i, (False, wrapped))))

        completed += 1
    debug('worker exiting after %d tasks' % completed)

#
# Class representing a process pool
#


class PoolThread(threading.Thread):

    def __init__(self, *args, **kwargs):
        threading.Thread.__init__(self)
        self._state = RUN
        self.daemon = True

    def run(self):
        try:
            return self.body()
        except Exception, exc:
            error("Thread %r crashed: %r" % (self.__class__.__name__, exc, ),
                  exc_info=sys.exc_info())
            os._exit(1)

    def terminate(self):
        self._state = TERMINATE

    def close(self):
        self._state = CLOSE


class Supervisor(PoolThread):

    def __init__(self, pool):
        self.pool = pool
        super(Supervisor, self).__init__()

    def body(self):
        debug('worker handler starting')
        while self._state == RUN and self.pool._state == RUN:
            self.pool._maintain_pool()
            time.sleep(0.8)
        debug('worker handler exiting')


class TaskHandler(PoolThread):

    def __init__(self, taskqueue, put, outqueue, pool):
        self.taskqueue = taskqueue
        self.put = put
        self.outqueue = outqueue
        self.pool = pool
        super(TaskHandler, self).__init__()

    def body(self):
        taskqueue = self.taskqueue
        outqueue = self.outqueue
        put = self.put
        pool = self.pool

        for taskseq, set_length in iter(taskqueue.get, None):
            i = -1
            for i, task in enumerate(taskseq):
                if self._state:
                    debug('task handler found thread._state != RUN')
                    break
                try:
                    put(task)
                except IOError:
                    debug('could not put task on queue')
                    break
            else:
                if set_length:
                    debug('doing set_length()')
                    set_length(i + 1)
                continue
            break
        else:
            debug('task handler got sentinel')

        try:
            # tell result handler to finish when cache is empty
            debug('task handler sending sentinel to result handler')
            outqueue.put(None)

            # tell workers there is no more work
            debug('task handler sending sentinel to workers')
            for p in pool:
                put(None)
        except IOError:
            debug('task handler got IOError when sending sentinels')

        debug('task handler exiting')


class TimeoutHandler(PoolThread):

    def __init__(self, processes, cache, t_soft, t_hard):
        self.processes = processes
        self.cache = cache
        self.t_soft = t_soft
        self.t_hard = t_hard
        super(TimeoutHandler, self).__init__()

    def body(self):
        processes = self.processes
        cache = self.cache
        t_hard, t_soft = self.t_hard, self.t_soft
        dirty = set()

        def _process_by_pid(pid):
            for index, process in enumerate(processes):
                if process.pid == pid:
                    return process, index
            return None, None

        def _timed_out(start, timeout):
            if not start or not timeout:
                return False
            if time.time() >= start + timeout:
                return True

        def _on_soft_timeout(job, i, soft_timeout):
            debug('soft time limit exceeded for %i' % i)
            process, _index = _process_by_pid(job._worker_pid)
            if not process:
                return

            # Run timeout callback
            if job._timeout_callback is not None:
                job._timeout_callback(soft=True, timeout=soft_timeout)

            try:
                os.kill(job._worker_pid, SIG_SOFT_TIMEOUT)
            except OSError, exc:
                if exc.errno == errno.ESRCH:
                    pass
                else:
                    raise

            dirty.add(i)

        def _on_hard_timeout(job, i, hard_timeout):
            if job.ready():
                return
            debug('hard time limit exceeded for %i', i)
            # Remove from cache and set return value to an exception
            exc_info = None
            try:
                raise TimeLimitExceeded(hard_timeout)
            except TimeLimitExceeded:
                exc_info = sys.exc_info()
            job._set(i, (False, ExceptionInfo(exc_info)))

            # Remove from _pool
            process, _index = _process_by_pid(job._worker_pid)

            # Run timeout callback
            if job._timeout_callback is not None:
                job._timeout_callback(soft=False, timeout=hard_timeout)
            if process:
                process.terminate()

        # Inner-loop
        while self._state == RUN:

            # Remove dirty items not in cache anymore
            if dirty:
                dirty = set(k for k in dirty if k in cache)

            for i, job in cache.items():
                ack_time = job._time_accepted
                soft_timeout = job._soft_timeout
                if soft_timeout is None:
                    soft_timeout = t_soft
                hard_timeout = job._timeout
                if hard_timeout is None:
                    hard_timeout = t_hard
                if _timed_out(ack_time, hard_timeout):
                    _on_hard_timeout(job, i, hard_timeout)
                elif i not in dirty and _timed_out(ack_time, soft_timeout):
                    _on_soft_timeout(job, i, soft_timeout)

            time.sleep(0.5)                     # Don't waste CPU cycles.

        debug('timeout handler exiting')


class ResultHandler(PoolThread):

    def __init__(self, outqueue, get, cache, poll,
            join_exited_workers, putlock):
        self.outqueue = outqueue
        self.get = get
        self.cache = cache
        self.poll = poll
        self.join_exited_workers = join_exited_workers
        self.putlock = putlock
        super(ResultHandler, self).__init__()

    def body(self):
        get = self.get
        outqueue = self.outqueue
        cache = self.cache
        poll = self.poll
        join_exited_workers = self.join_exited_workers
        putlock = self.putlock

        def on_ack(job, i, time_accepted, pid):
            try:
                cache[job]._ack(i, time_accepted, pid)
            except (KeyError, AttributeError):
                # Object gone or doesn't support _ack (e.g. IMAPIterator).
                pass

        def on_ready(job, i, obj):
            try:
                item = cache[job]
            except KeyError:
                return
            if not item.ready():
                if putlock is not None:
                    putlock.release()
            try:
                item._set(i, obj)
            except KeyError:
                pass

        state_handlers = {ACK: on_ack, READY: on_ready}

        def on_state_change(task):
            state, args = task
            try:
                state_handlers[state](*args)
            except KeyError:
                debug("Unknown job state: %s (args=%s)" % (state, args))

        debug('result handler starting')
        while 1:
            try:
                ready, task = poll(0.2)
            except (IOError, EOFError), exc:
                debug('result handler got %r -- exiting' % (exc, ))
                return

            if self._state:
                assert self._state == TERMINATE
                debug('result handler found thread._state=TERMINATE')
                break

            if ready:
                if task is None:
                    debug('result handler got sentinel')
                    break

                on_state_change(task)

        time_terminate = None
        while cache and self._state != TERMINATE:
            try:
                ready, task = poll(0.2)
            except (IOError, EOFError), exc:
                debug('result handler got %r -- exiting' % (exc, ))
                return

            if ready:
                if task is None:
                    debug('result handler ignoring extra sentinel')
                    continue

                on_state_change(task)
            try:
                join_exited_workers(shutdown=True)
            except WorkersJoined:
                now = time.time()
                if not time_terminate:
                    time_terminate = now
                else:
                    if now - time_terminate > 5.0:
                        debug('result handler exiting: timed out')
                        break
                    debug('result handler: all workers terminated, '
                          'timeout in %ss' % (
                              abs(min(now - time_terminate - 5.0, 0))))

        if hasattr(outqueue, '_reader'):
            debug('ensuring that outqueue is not full')
            # If we don't make room available in outqueue then
            # attempts to add the sentinel (None) to outqueue may
            # block.  There is guaranteed to be no more than 2 sentinels.
            try:
                for i in range(10):
                    if not outqueue._reader.poll():
                        break
                    get()
            except (IOError, EOFError):
                pass

        debug('result handler exiting: len(cache)=%s, thread._state=%s',
              len(cache), self._state)


class Pool(object):
    '''
    Class which supports an async version of the `apply()` builtin
    '''
    Process = Process
    Supervisor = Supervisor
    TaskHandler = TaskHandler
    TimeoutHandler = TimeoutHandler
    ResultHandler = ResultHandler
    SoftTimeLimitExceeded = SoftTimeLimitExceeded

    def __init__(self, processes=None, initializer=None, initargs=(),
            maxtasksperchild=None, timeout=None, soft_timeout=None):
        self._setup_queues()
        self._taskqueue = Queue.Queue()
        self._cache = {}
        self._state = RUN
        self.timeout = timeout
        self.soft_timeout = soft_timeout
        self._maxtasksperchild = maxtasksperchild
        self._initializer = initializer
        self._initargs = initargs

        if soft_timeout and SIG_SOFT_TIMEOUT is None:
            warnings.warn(UserWarning("Soft timeouts are not supported: "
                    "on this platform: It does not have the SIGUSR1 signal."))
            soft_timeout = None

        if processes is None:
            try:
                processes = cpu_count()
            except NotImplementedError:
                processes = 1
        self._processes = processes

        if initializer is not None and not hasattr(initializer, '__call__'):
            raise TypeError('initializer must be a callable')

        self._pool = []
        for i in range(processes):
            self._create_worker_process()

        self._worker_handler = self.Supervisor(self)
        self._worker_handler.start()

        self._putlock = LaxBoundedSemaphore(self._processes)
        self._task_handler = self.TaskHandler(self._taskqueue,
                                              self._quick_put,
                                              self._outqueue,
                                              self._pool)
        self._task_handler.start()

        # Thread killing timedout jobs.
        self._timeout_handler = None
        self._timeout_handler_mutex = threading.Lock()
        if self.timeout is not None or self.soft_timeout is not None:
            self._start_timeout_handler()

        # Thread processing results in the outqueue.
        self._result_handler = self.ResultHandler(self._outqueue,
                                        self._quick_get, self._cache,
                                        self._poll_result,
                                        self._join_exited_workers,
                                        self._putlock)
        self._result_handler.start()

        self._terminate = Finalize(
            self, self._terminate_pool,
            args=(self._taskqueue, self._inqueue, self._outqueue,
                  self._pool, self._worker_handler, self._task_handler,
                  self._result_handler, self._cache,
                  self._timeout_handler),
            exitpriority=15,
            )

    def _create_worker_process(self):
        w = self.Process(
            target=worker,
            args=(self._inqueue, self._outqueue,
                    self._initializer, self._initargs,
                    self._maxtasksperchild),
            )
        self._pool.append(w)
        w.name = w.name.replace('Process', 'PoolWorker')
        w.daemon = True
        w.start()
        return w

    def _join_exited_workers(self, shutdown=False,
            lost_worker_timeout=10.0):
        """Cleanup after any worker processes which have exited due to
        reaching their specified lifetime. Returns True if any workers were
        cleaned up.
        """
        now = None
        # The worker may have published a result before being terminated,
        # but we have no way to accurately tell if it did.  So we wait for
        # 10 seconds before we mark the job with WorkerLostError.
        for job in [job for job in self._cache.values()
                if not job.ready() and job._worker_lost]:
            now = now or time.time()
            if now - job._worker_lost > lost_worker_timeout:
                exc_info = None
                try:
                    raise WorkerLostError("Worker exited prematurely.")
                except WorkerLostError:
                    exc_info = ExceptionInfo(sys.exc_info())
                job._set(None, (False, exc_info))

        if shutdown and not len(self._pool):
            raise WorkersJoined()

        cleaned = []
        for i in reversed(range(len(self._pool))):
            worker = self._pool[i]
            if worker.exitcode is not None:
                # worker exited
                debug('Supervisor: cleaning up worker %d' % i)
                worker.join()
                debug('Supervisor: worked %d joined' % i)
                cleaned.append(worker.pid)
                del self._pool[i]
        if cleaned:
            for job in self._cache.values():
                for worker_pid in job.worker_pids():
                    if worker_pid in cleaned and not job.ready():
                        job._worker_lost = time.time()
                        continue
            if self._putlock is not None:
                for worker in cleaned:
                    self._putlock.release()
            return True
        return False

    def shrink(self, n=1):
        for i, worker in enumerate(self._iterinactive()):
            self._processes -= 1
            if self._putlock:
                self._putlock._initial_value -= 1
                self._putlock.acquire()
            worker.terminate()
            if i == n - 1:
                return
        raise ValueError("Can't shrink pool. All processes busy!")

    def grow(self, n=1):
        for i in xrange(n):
            #assert len(self._pool) == self._processes
            self._processes += 1
            if self._putlock:
                cond = self._putlock._Semaphore__cond
                cond.acquire()
                try:
                    self._putlock._initial_value += 1
                    self._putlock._Semaphore__value += 1
                    cond.notify()
                finally:
                    cond.release()

    def _iterinactive(self):
        for worker in self._pool:
            if not self._worker_active(worker):
                yield worker
        raise StopIteration()

    def _worker_active(self, worker):
        for job in self._cache.values():
            if worker.pid in job.worker_pids():
                return True
        return False

    def _repopulate_pool(self):
        """Bring the number of pool processes up to the specified number,
        for use after reaping workers which have exited.
        """
        for i in range(self._processes - len(self._pool)):
            if self._state != RUN:
                return
            self._create_worker_process()
            debug('added worker')

    def _maintain_pool(self):
        """"Clean up any exited workers and start replacements for them.
        """
        self._join_exited_workers()
        self._repopulate_pool()

    def _setup_queues(self):
        from multiprocessing.queues import SimpleQueue
        self._inqueue = SimpleQueue()
        self._outqueue = SimpleQueue()
        self._quick_put = self._inqueue._writer.send
        self._quick_get = self._outqueue._reader.recv

        def _poll_result(timeout):
            if self._outqueue._reader.poll(timeout):
                return True, self._quick_get()
            return False, None
        self._poll_result = _poll_result

    def _start_timeout_handler(self):
        # ensure more than one thread does not start the timeout handler
        # thread at once.
        self._timeout_handler_mutex.acquire()
        try:
            if self._timeout_handler is None:
                self._timeout_handler = self.TimeoutHandler(
                        self._pool, self._cache,
                        self.soft_timeout, self.timeout)
                self._timeout_handler.start()
        finally:
            self._timeout_handler_mutex.release()

    def apply(self, func, args=(), kwds={}):
        '''
        Equivalent of `apply()` builtin
        '''
        assert self._state == RUN
        return self.apply_async(func, args, kwds).get()

    def map(self, func, iterable, chunksize=None):
        '''
        Equivalent of `map()` builtin
        '''
        assert self._state == RUN
        return self.map_async(func, iterable, chunksize).get()

    def imap(self, func, iterable, chunksize=1):
        '''
        Equivalent of `itertools.imap()` -- can be MUCH slower
        than `Pool.map()`
        '''
        assert self._state == RUN
        if chunksize == 1:
            result = IMapIterator(self._cache)
            self._taskqueue.put((((result._job, i, func, (x,), {})
                         for i, x in enumerate(iterable)), result._set_length))
            return result
        else:
            assert chunksize > 1
            task_batches = Pool._get_tasks(func, iterable, chunksize)
            result = IMapIterator(self._cache)
            self._taskqueue.put((((result._job, i, mapstar, (x,), {})
                     for i, x in enumerate(task_batches)), result._set_length))
            return (item for chunk in result for item in chunk)

    def imap_unordered(self, func, iterable, chunksize=1):
        '''
        Like `imap()` method but ordering of results is arbitrary
        '''
        assert self._state == RUN
        if chunksize == 1:
            result = IMapUnorderedIterator(self._cache)
            self._taskqueue.put((((result._job, i, func, (x,), {})
                         for i, x in enumerate(iterable)), result._set_length))
            return result
        else:
            assert chunksize > 1
            task_batches = Pool._get_tasks(func, iterable, chunksize)
            result = IMapUnorderedIterator(self._cache)
            self._taskqueue.put((((result._job, i, mapstar, (x,), {})
                     for i, x in enumerate(task_batches)), result._set_length))
            return (item for chunk in result for item in chunk)

    def apply_async(self, func, args=(), kwds={},
            callback=None, accept_callback=None, timeout_callback=None,
            waitforslot=False, error_callback=None,
            soft_timeout=None, timeout=None):
        '''
        Asynchronous equivalent of `apply()` builtin.

        Callback is called when the functions return value is ready.
        The accept callback is called when the job is accepted to be executed.

        Simplified the flow is like this:

            >>> if accept_callback:
            ...     accept_callback()
            >>> retval = func(*args, **kwds)
            >>> if callback:
            ...     callback(retval)

        '''
        assert self._state == RUN
        if soft_timeout and SIG_SOFT_TIMEOUT is None:
            warnings.warn(UserWarning("Soft timeouts are not supported: "
                    "on this platform: It does not have the SIGUSR1 signal."))
            soft_timeout = None
        result = ApplyResult(self._cache, callback,
                             accept_callback, timeout_callback,
                             error_callback, soft_timeout, timeout)

        if waitforslot and self._putlock is not None:
            self._putlock.acquire()
            if self._state != RUN:
                return
        if timeout or soft_timeout:
            # start the timeout handler thread when required.
            self._start_timeout_handler()
        self._taskqueue.put(([(result._job, None, func, args, kwds)], None))
        return result

    def map_async(self, func, iterable, chunksize=None, callback=None):
        '''
        Asynchronous equivalent of `map()` builtin
        '''
        assert self._state == RUN
        if not hasattr(iterable, '__len__'):
            iterable = list(iterable)

        if chunksize is None:
            chunksize, extra = divmod(len(iterable), len(self._pool) * 4)
            if extra:
                chunksize += 1
        if len(iterable) == 0:
            chunksize = 0

        task_batches = Pool._get_tasks(func, iterable, chunksize)
        result = MapResult(self._cache, chunksize, len(iterable), callback)
        self._taskqueue.put((((result._job, i, mapstar, (x,), {})
                              for i, x in enumerate(task_batches)), None))
        return result

    @staticmethod
    def _get_tasks(func, it, size):
        it = iter(it)
        while 1:
            x = tuple(itertools.islice(it, size))
            if not x:
                return
            yield (func, x)

    def __reduce__(self):
        raise NotImplementedError(
              'pool objects cannot be passed between '
              'processes or pickled')

    def close(self):
        debug('closing pool')
        if self._state == RUN:
            self._state = CLOSE
            self._worker_handler.close()
            self._worker_handler.join()
            self._taskqueue.put(None)
            if self._putlock:
                self._putlock.clear()

    def terminate(self):
        debug('terminating pool')
        self._state = TERMINATE
        self._worker_handler.terminate()
        self._terminate()

    def join(self):
        assert self._state in (CLOSE, TERMINATE)
        debug('joining worker handler')
        self._worker_handler.join()
        debug('joining task handler')
        self._task_handler.join()
        debug('joining result handler')
        self._result_handler.join()
        debug('result handler joined')
        for i, p in enumerate(self._pool):
            debug('joining worker %s/%s (%r)' % (i, len(self._pool), p, ))
            p.join()

    @staticmethod
    def _help_stuff_finish(inqueue, task_handler, size):
        # task_handler may be blocked trying to put items on inqueue
        debug('removing tasks from inqueue until task handler finished')
        inqueue._rlock.acquire()
        while task_handler.is_alive() and inqueue._reader.poll():
            inqueue._reader.recv()
            time.sleep(0)

    @classmethod
    def _terminate_pool(cls, taskqueue, inqueue, outqueue, pool,
                        worker_handler, task_handler,
                        result_handler, cache, timeout_handler):

        # this is guaranteed to only be called once
        debug('finalizing pool')

        worker_handler.terminate()

        task_handler.terminate()
        taskqueue.put(None)                 # sentinel

        debug('helping task handler/workers to finish')
        cls._help_stuff_finish(inqueue, task_handler, len(pool))

        result_handler.terminate()
        outqueue.put(None)                  # sentinel

        if timeout_handler is not None:
            timeout_handler.terminate()

        # Terminate workers which haven't already finished
        if pool and hasattr(pool[0], 'terminate'):
            debug('terminating workers')
            for p in pool:
                if p.exitcode is None:
                    p.terminate()

        debug('joining task handler')
        task_handler.join(1e100)

        debug('joining result handler')
        result_handler.join(1e100)

        if timeout_handler is not None:
            debug('joining timeout handler')
            timeout_handler.join(1e100)

        if pool and hasattr(pool[0], 'terminate'):
            debug('joining pool workers')
            for p in pool:
                if p.is_alive():
                    # worker has not yet exited
                    debug('cleaning up worker %d' % p.pid)
                    p.join()
            debug('pool workers joined')
DynamicPool = Pool

#
# Class whose instances are returned by `Pool.apply_async()`
#


class ApplyResult(object):
    _worker_lost = None

    def __init__(self, cache, callback, accept_callback=None,
            timeout_callback=None, error_callback=None, soft_timeout=None,
            timeout=None):
        self._mutex = threading.Lock()
        self._cond = threading.Condition(threading.Lock())
        self._job = job_counter.next()
        self._cache = cache
        self._ready = False
        self._callback = callback
        self._accept_callback = accept_callback
        self._errback = error_callback
        self._timeout_callback = timeout_callback
        self._timeout = timeout
        self._soft_timeout = soft_timeout

        self._accepted = False
        self._worker_pid = None
        self._time_accepted = None
        cache[self._job] = self

    def ready(self):
        return self._ready

    def accepted(self):
        return self._accepted

    def successful(self):
        assert self._ready
        return self._success

    def worker_pids(self):
        return filter(None, [self._worker_pid])

    def wait(self, timeout=None):
        self._cond.acquire()
        try:
            if not self._ready:
                self._cond.wait(timeout)
        finally:
            self._cond.release()

    def get(self, timeout=None):
        self.wait(timeout)
        if not self._ready:
            raise TimeoutError
        if self._success:
            return self._value
        else:
            raise self._value

    def _set(self, i, obj):
        self._mutex.acquire()
        try:
            self._success, self._value = obj
            self._cond.acquire()
            try:
                self._ready = True
                self._cond.notify()
            finally:
                self._cond.release()
            if self._accepted:
                self._cache.pop(self._job, None)

            # apply callbacks last
            if self._callback and self._success:
                self._callback(self._value)
            if self._errback and not self._success:
                self._errback(self._value)
        finally:
            self._mutex.release()

    def _ack(self, i, time_accepted, pid):
        self._mutex.acquire()
        try:
            self._accepted = True
            self._time_accepted = time_accepted
            self._worker_pid = pid
            if self._ready:
                self._cache.pop(self._job, None)
            if self._accept_callback:
                self._accept_callback(pid, time_accepted)
        finally:
            self._mutex.release()

#
# Class whose instances are returned by `Pool.map_async()`
#


class MapResult(ApplyResult):

    def __init__(self, cache, chunksize, length, callback):
        ApplyResult.__init__(self, cache, callback)
        self._success = True
        self._length = length
        self._value = [None] * length
        self._accepted = [False] * length
        self._worker_pid = [None] * length
        self._time_accepted = [None] * length
        self._chunksize = chunksize
        if chunksize <= 0:
            self._number_left = 0
            self._ready = True
        else:
            self._number_left = length // chunksize + bool(length % chunksize)

    def _set(self, i, success_result):
        success, result = success_result
        if success:
            self._value[i * self._chunksize:(i + 1) * self._chunksize] = result
            self._number_left -= 1
            if self._number_left == 0:
                if self._callback:
                    self._callback(self._value)
                if self._accepted:
                    self._cache.pop(self._job, None)
                self._cond.acquire()
                try:
                    self._ready = True
                    self._cond.notify()
                finally:
                    self._cond.release()

        else:
            self._success = False
            self._value = result
            if self._accepted:
                self._cache.pop(self._job, None)
            self._cond.acquire()
            try:
                self._ready = True
                self._cond.notify()
            finally:
                self._cond.release()

    def _ack(self, i, time_accepted, pid):
        start = i * self._chunksize
        stop = (i + 1) * self._chunksize
        for j in range(start, stop):
            self._accepted[j] = True
            self._worker_pid[j] = pid
            self._time_accepted[j] = time_accepted
        if self._ready:
            self._cache.pop(self._job, None)

    def accepted(self):
        return all(self._accepted)

    def worker_pids(self):
        return filter(None, self._worker_pid)

#
# Class whose instances are returned by `Pool.imap()`
#


class IMapIterator(object):

    def __init__(self, cache):
        self._cond = threading.Condition(threading.Lock())
        self._job = job_counter.next()
        self._cache = cache
        self._items = collections.deque()
        self._index = 0
        self._length = None
        self._unsorted = {}
        cache[self._job] = self

    def __iter__(self):
        return self

    def next(self, timeout=None):
        self._cond.acquire()
        try:
            try:
                item = self._items.popleft()
            except IndexError:
                if self._index == self._length:
                    raise StopIteration
                self._cond.wait(timeout)
                try:
                    item = self._items.popleft()
                except IndexError:
                    if self._index == self._length:
                        raise StopIteration
                    raise TimeoutError
        finally:
            self._cond.release()

        success, value = item
        if success:
            return value
        raise value

    __next__ = next                    # XXX

    def _set(self, i, obj):
        self._cond.acquire()
        try:
            if self._index == i:
                self._items.append(obj)
                self._index += 1
                while self._index in self._unsorted:
                    obj = self._unsorted.pop(self._index)
                    self._items.append(obj)
                    self._index += 1
                self._cond.notify()
            else:
                self._unsorted[i] = obj

            if self._index == self._length:
                del self._cache[self._job]
        finally:
            self._cond.release()

    def _set_length(self, length):
        self._cond.acquire()
        try:
            self._length = length
            if self._index == self._length:
                self._cond.notify()
                del self._cache[self._job]
        finally:
            self._cond.release()

#
# Class whose instances are returned by `Pool.imap_unordered()`
#


class IMapUnorderedIterator(IMapIterator):

    def _set(self, i, obj):
        self._cond.acquire()
        try:
            self._items.append(obj)
            self._index += 1
            self._cond.notify()
            if self._index == self._length:
                del self._cache[self._job]
        finally:
            self._cond.release()

#
#
#


class ThreadPool(Pool):

    from multiprocessing.dummy import Process as DummyProcess
    Process = DummyProcess

    def __init__(self, processes=None, initializer=None, initargs=()):
        Pool.__init__(self, processes, initializer, initargs)

    def _setup_queues(self):
        self._inqueue = Queue.Queue()
        self._outqueue = Queue.Queue()
        self._quick_put = self._inqueue.put
        self._quick_get = self._outqueue.get

        def _poll_result(timeout):
            try:
                return True, self._quick_get(timeout=timeout)
            except Queue.Empty:
                return False, None
        self._poll_result = _poll_result

    @staticmethod
    def _help_stuff_finish(inqueue, task_handler, size):
        # put sentinels at head of inqueue to make workers finish
        inqueue.not_empty.acquire()
        try:
            inqueue.queue.clear()
            inqueue.queue.extend([None] * size)
            inqueue.not_empty.notify_all()
        finally:
            inqueue.not_empty.release()<|MERGE_RESOLUTION|>--- conflicted
+++ resolved
@@ -135,11 +135,8 @@
 #
 
 
-<<<<<<< HEAD
 def worker(inqueue, outqueue, initializer=None, initargs=(),
         maxtasks=None):
-=======
-def worker(inqueue, outqueue, initializer=None, initargs=(), maxtasks=None):
     # Re-init logging system.
     # Workaround for http://bugs.python.org/issue6721#msg140215
     # Python logging module uses RLock() objects which are broken after
@@ -151,7 +148,6 @@
             handler.createLock()
     logging._lock = threading.RLock()
 
->>>>>>> af798604
     pid = os.getpid()
     assert maxtasks is None or (type(maxtasks) == int and maxtasks > 0)
     put = outqueue.put
