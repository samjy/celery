"""

Start the celery daemon from the Django management command.

"""
from django.core.management.base import BaseCommand
<<<<<<< HEAD
from celery.statistics import StatsCollector
=======

from celery.monitoring import StatsCollector
>>>>>>> 19a2a5a5


class Command(BaseCommand):
    """Collect/flush and dump a report from the currently available
    statistics."""
    option_list = BaseCommand.option_list
    help = "Collect/flush and dump a report from the currently available " + \
            "statistics"

    def handle(self, *args, **options):
        """Handle the management command."""
        stats = StatsCollector()
        print("* Gathering statistics...")
        stats.collect()
        stats.report()<|MERGE_RESOLUTION|>--- conflicted
+++ resolved
@@ -4,12 +4,8 @@
 
 """
 from django.core.management.base import BaseCommand
-<<<<<<< HEAD
+
 from celery.statistics import StatsCollector
-=======
-
-from celery.monitoring import StatsCollector
->>>>>>> 19a2a5a5
 
 
 class Command(BaseCommand):
