--- conflicted
+++ resolved
@@ -46,13 +46,10 @@
 DAEMON_WORKDIR = "/"
 DAEMON_REDIRECT_TO = getattr(os, "devnull", "/dev/null")
 
-<<<<<<< HEAD
 system = _platform.system
 architecture = _platform.architecture
 python_version = _platform.python_version
-=======
 _setps_bucket = TokenBucket(0.5)  # 30/m, every 2 seconds
->>>>>>> 6bde4b9e
 
 
 def pyimplementation():
